--- conflicted
+++ resolved
@@ -49,11 +49,8 @@
 option(ON_TRAVIS        "Exclude special unit test on Travis CI"        OFF)
 option(WITH_C_API       "Compile PaddlePaddle with C-API(Prediction)"   OFF)
 option(WITH_GOLANG      "Compile PaddlePaddle with GOLANG"              OFF)
-<<<<<<< HEAD
 option(GLIDE_INSTALL    "Download and install go dependencies "         ON)
-=======
 option(USE_NNPACK       "Compile PaddlePaddle with NNPACK library"      OFF)
->>>>>>> ea641da5
 
 # CMAKE_BUILD_TYPE
 if(NOT CMAKE_BUILD_TYPE)
@@ -100,6 +97,7 @@
 include(external/any)       # download libn::any
 include(external/eigen)     # download eigen3
 
+include(configure)          # add paddle env configuration
 include(generic)            # simplify cmake module
 include(package)            # set paddle packages
 include(cpplint)            # set paddle c++ style
@@ -110,7 +108,7 @@
 include(cudnn)              # set cudnn libraries
 include(version)            # set PADDLE_VERSION
 include(coveralls)          # set code coverage
-include(configure)          # add paddle env configuration
+
 
 include_directories("${PROJ_ROOT}")
 include_directories("${PROJ_ROOT}/paddle/cuda/include")
@@ -143,12 +141,7 @@
 # "add_subdirectory(paddle)" and "add_subdirectory(python)" should be
 # placed after this block, because they depends on it.
 if(WITH_GOLANG)
-<<<<<<< HEAD
     add_subdirectory(go)
-=======
-  add_subdirectory(go/master/c)
-  add_subdirectory(go/pserver/cclient)
->>>>>>> ea641da5
 endif(WITH_GOLANG)
 
 add_subdirectory(paddle)
