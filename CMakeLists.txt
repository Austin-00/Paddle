--- conflicted
+++ resolved
@@ -1,13 +1,6 @@
 cmake_minimum_required(VERSION 2.8)
 
 project(paddle CXX C)
-<<<<<<< HEAD
-=======
-set(PADDLE_MAJOR_VERSION 0)
-set(PADDLE_MINOR_VERSION 9)
-set(PADDLE_PATCH_VERSION 0)
-set(PADDLE_VERSION ${PADDLE_MAJOR_VERSION}.${PADDLE_MINOR_VERSION}.${PADDLE_PATCH_VERSION})
->>>>>>> 98f4c761
 
 set(CMAKE_MODULE_PATH ${CMAKE_MODULE_PATH} "${CMAKE_SOURCE_DIR}/cmake")
 set(PROJ_ROOT ${CMAKE_SOURCE_DIR})
@@ -59,7 +52,7 @@
 option(COVERALLS_UPLOAD "Uploading the generated coveralls json." ON)
 
 if(NOT CMAKE_BUILD_TYPE)
-    set(CMAKE_BUILD_TYPE "RelWithDebInfo" CACHE STRING 
+    set(CMAKE_BUILD_TYPE "RelWithDebInfo" CACHE STRING
         "Choose the type of build, options are: Debug Release RelWithDebInfo MinSizeRel"
         FORCE)
 endif()
