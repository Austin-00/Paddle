# Copyright (c) 2016 PaddlePaddle Authors. All Rights Reserved.
#
# Licensed under the Apache License, Version 2.0 (the "License");
# you may not use this file except in compliance with the License.
# You may obtain a copy of the License at
#
# http://www.apache.org/licenses/LICENSE-2.0
#
# Unless required by applicable law or agreed to in writing, software
# distributed under the License is distributed on an "AS IS" BASIS,
# WITHOUT WARRANTIES OR CONDITIONS OF ANY KIND, either express or implied.
# See the License for the specific language governing permissions and
# limitations under the License.
#


# generic.cmake defines CMakes functions that look like Bazel's
# building rules (https://bazel.build/).
#
#
# -------------------------------------------
#     C++        CUDA C++       Go
# -------------------------------------------
# cc_library    nv_library   go_library
# cc_binary     nv_binary    go_binary
# cc_test       nv_test      go_test
# -------------------------------------------
#
# To build a static library example.a from example.cc using the system
#  compiler (like GCC):
#
#   cc_library(example SRCS example.cc)
#
# To build a static library example.a from multiple source files
# example{1,2,3}.cc:
#
#   cc_library(example SRCS example1.cc example2.cc example3.cc)
#
# To build a shared library example.so from example.cc:
#
#   cc_library(example SHARED SRCS example.cc)
#
# To build a library using Nvidia's NVCC from .cu file(s), use the nv_
# prefixed version:
#
#   nv_library(example SRCS example.cu)
#
# To specify that a library new_example.a depends on other libraies:
#
#   cc_library(new_example SRCS new_example.cc DEPS example)
#
# Static libraries can be composed of other static libraries:
#
#   cc_library(composed DEPS dependent1 dependent2 dependent3)
#
# To build an executable binary file from some source files and
# dependent libraries:
#
#   cc_binary(example SRCS main.cc something.cc DEPS example1 example2)
#
# To build an executable binary file using NVCC, use the nv_ prefixed
# version:
#
#   nv_binary(example SRCS main.cc something.cu DEPS example1 example2)
#
# To build a unit test binary, which is an executable binary with
# GoogleTest linked:
#
#   cc_test(example_test SRCS example_test.cc DEPS example)
#
# To build a unit test binary using NVCC, use the nv_ prefixed version:
#
#   nv_test(example_test SRCS example_test.cu DEPS example)
#
# It is pretty often that executable and test binaries depend on
# pre-defined external libaries like glog and gflags defined in
# /cmake/external/*.cmake:
#
#   cc_test(example_test SRCS example_test.cc DEPS example glog gflags)
#
# To build a go static library using Golang, use the go_ prefixed version:
#
#   go_library(example STATIC)
#
# To build a go shared library using Golang, use the go_ prefixed version:
#
#   go_library(example SHARED)
#

# including binary directory for generated headers.
include_directories(${CMAKE_CURRENT_BINARY_DIR})

if(NOT APPLE AND NOT ANDROID)
    find_package(Threads REQUIRED)
    link_libraries(${CMAKE_THREAD_LIBS_INIT})
    set(CMAKE_CXX_LINK_EXECUTABLE "${CMAKE_CXX_LINK_EXECUTABLE} -pthread -ldl -lrt")
endif(NOT APPLE AND NOT ANDROID)

set_property(GLOBAL PROPERTY FLUID_MODULES "")
# find all fluid modules is used for paddle fluid static library
# for building inference libs
function(find_fluid_modules TARGET_NAME)
  get_filename_component(__target_path ${TARGET_NAME} ABSOLUTE)
  string(REGEX REPLACE "^${PADDLE_SOURCE_DIR}/" "" __target_path ${__target_path})
  string(FIND "${__target_path}" "fluid" pos)
  if(pos GREATER 1)
    get_property(fluid_modules GLOBAL PROPERTY FLUID_MODULES)
    set(fluid_modules ${fluid_modules} ${TARGET_NAME})
    set_property(GLOBAL PROPERTY FLUID_MODULES "${fluid_modules}")
  endif()
endfunction(find_fluid_modules)

# find all third_party modules is used for paddle static library
# for reduce the dependency when building the inference libs.
set_property(GLOBAL PROPERTY FLUID_THIRD_PARTY)
function(find_fluid_third_partys TARGET_NAME)
  get_filename_component(__target_path ${TARGET_NAME} ABSOLUTE)
  string(REGEX REPLACE "^${PADDLE_SOURCE_DIR}/" "" __target_path ${__target_path})
  string(FIND "${__target_path}" "third_party" pos)
  if(pos GREATER 1)
    get_property(fluid_ GLOBAL PROPERTY FLUID_THIRD_PARTY)
    set(fluid_third_partys ${fluid_third_partys} ${TARGET_NAME})
    set_property(GLOBAL PROPERTY FLUID_THIRD_PARTY "${fluid_third_partys}")
  endif()
endfunction(find_fluid_third_partys)

function(merge_static_libs TARGET_NAME)
  set(libs ${ARGN})
  list(REMOVE_DUPLICATES libs)

  # Get all propagation dependencies from the merged libraries
  foreach(lib ${libs})
    list(APPEND libs_deps ${${lib}_LIB_DEPENDS})
  endforeach()
  if(libs_deps)
    list(REMOVE_DUPLICATES libs_deps)
  endif()

  # To produce a library we need at least one source file.
  # It is created by add_custom_command below and will helps
  # also help to track dependencies.
  set(target_SRCS ${CMAKE_CURRENT_BINARY_DIR}/${TARGET_NAME}_dummy.c)

  if(APPLE) # Use OSX's libtool to merge archives
    # Make the generated dummy source file depended on all static input
    # libs. If input lib changes,the source file is touched
    # which causes the desired effect (relink).
    add_custom_command(OUTPUT ${target_SRCS}
      COMMAND ${CMAKE_COMMAND} -E touch ${target_SRCS}
      DEPENDS ${libs})

    # Generate dummy staic lib
    file(WRITE ${target_SRCS} "const char *dummy_${TARGET_NAME} = \"${target_SRCS}\";")
    add_library(${TARGET_NAME} STATIC ${target_SRCS})
    target_link_libraries(${TARGET_NAME} ${libs_deps})

    foreach(lib ${libs})
      # Get the file names of the libraries to be merged
      set(libfiles ${libfiles} $<TARGET_FILE:${lib}>)
    endforeach()
    add_custom_command(TARGET ${TARGET_NAME} POST_BUILD
      COMMAND rm "${CMAKE_CURRENT_BINARY_DIR}/lib${TARGET_NAME}.a"
      COMMAND /usr/bin/libtool -static -o "${CMAKE_CURRENT_BINARY_DIR}/lib${TARGET_NAME}.a" ${libfiles}
      )
  endif(APPLE)
  if(LINUX) # general UNIX: use "ar" to extract objects and re-add to a common lib
    set(target_DIR ${CMAKE_CURRENT_BINARY_DIR}/${TARGET_NAME}.dir)

    foreach(lib ${libs})
      set(objlistfile ${target_DIR}/${lib}.objlist) # list of objects in the input library
      set(objdir ${target_DIR}/${lib}.objdir)

      add_custom_command(OUTPUT ${objdir}
        COMMAND ${CMAKE_COMMAND} -E make_directory ${objdir}
        DEPENDS ${lib})

      add_custom_command(OUTPUT ${objlistfile}
        COMMAND ${CMAKE_AR} -x "$<TARGET_FILE:${lib}>"
        COMMAND ${CMAKE_AR} -t "$<TARGET_FILE:${lib}>" > ${objlistfile}
        DEPENDS ${lib} ${objdir}
        WORKING_DIRECTORY ${objdir})

      list(APPEND target_OBJS "${objlistfile}")
    endforeach()

    # Make the generated dummy source file depended on all static input
    # libs. If input lib changes,the source file is touched
    # which causes the desired effect (relink).
    add_custom_command(OUTPUT ${target_SRCS}
      COMMAND ${CMAKE_COMMAND} -E touch ${target_SRCS}
      DEPENDS ${libs} ${target_OBJS})

    # Generate dummy staic lib
    file(WRITE ${target_SRCS} "const char *dummy_${TARGET_NAME} = \"${target_SRCS}\";")
    add_library(${TARGET_NAME} STATIC ${target_SRCS})
    target_link_libraries(${TARGET_NAME} ${libs_deps})

    # Get the file name of the generated library
    set(target_LIBNAME "$<TARGET_FILE:${TARGET_NAME}>")

    add_custom_command(TARGET ${TARGET_NAME} POST_BUILD
        COMMAND ${CMAKE_AR} crs ${target_LIBNAME} `find ${target_DIR} -name '*.o'`
        COMMAND ${CMAKE_RANLIB} ${target_LIBNAME}
        WORKING_DIRECTORY ${target_DIR})
  endif(LINUX)
  if(WIN32) # windows do not support gcc/nvcc combined compiling. Use msvc lib.exe to merge libs.
    # Make the generated dummy source file depended on all static input
    # libs. If input lib changes,the source file is touched
    # which causes the desired effect (relink).
    add_custom_command(OUTPUT ${target_SRCS}
      COMMAND ${CMAKE_COMMAND} -E touch ${target_SRCS}
      DEPENDS ${libs})

    # Generate dummy staic lib
    file(WRITE ${target_SRCS} "const char *dummy_${TARGET_NAME} = \"${target_SRCS}\";")
    add_library(${TARGET_NAME} STATIC ${target_SRCS})
    target_link_libraries(${TARGET_NAME} ${libs_deps})

    foreach(lib ${libs})
      # Get the file names of the libraries to be merged
<<<<<<< HEAD
      set(libfiles ${libfiles} $<TARGET_FILE:${lib}>)
    endforeach()
    
    # msvc will put libarary in directory of "/Release/xxxlib" by default 
    #       COMMAND cmake -E remove "${CMAKE_CURRENT_BINARY_DIR}/${CMAKE_BUILD_TYPE}/${TARGET_NAME}.lib"
    add_custom_command(TARGET ${TARGET_NAME} POST_BUILD
      COMMAND cmake -E make_directory "${CMAKE_CURRENT_BINARY_DIR}/${CMAKE_BUILD_TYPE}"
      COMMAND lib /OUT:${CMAKE_CURRENT_BINARY_DIR}/${CMAKE_BUILD_TYPE}/lib${TARGET_NAME}.lib ${libfiles}
=======
      #if(NOT $<TARGET_FILE:${lib}> MATCHES "lib.*\\.lib")
      #  message("library" ${lib})
      #  set(libfiles ${libfiles} lib$<TARGET_FILE:${lib}>)
      #else()
      set(libfiles ${libfiles} $<TARGET_FILE:${lib}>)
      #endif()
    endforeach()
   
    # windows cmd return error in clean env.
    # COMMAND del "${CMAKE_CURRENT_BINARY_DIR}/${CMAKE_BUILD_TYPE}/${TARGET_NAME}.lib"
    add_custom_command(TARGET ${TARGET_NAME} POST_BUILD
      COMMAND lib /OUT:${CMAKE_CURRENT_BINARY_DIR}/lib${TARGET_NAME}.lib ${libfiles}
>>>>>>> 6ba2b222
      )
  endif(WIN32)
endfunction(merge_static_libs)

function(cc_library TARGET_NAME)
  set(options STATIC static SHARED shared)
  set(oneValueArgs "")
  set(multiValueArgs SRCS DEPS)
  cmake_parse_arguments(cc_library "${options}" "${oneValueArgs}" "${multiValueArgs}" ${ARGN})
  if(WIN32)
      # add libxxx.lib prefix in windows
      set(${TARGET_NAME}_LIB_NAME "${CMAKE_STATIC_LIBRARY_PREFIX}${TARGET_NAME}${CMAKE_STATIC_LIBRARY_SUFFIX}" CACHE STRING "output library name for target ${TARGET_NAME}")
  endif(WIN32)
  if(cc_library_SRCS)
    if(cc_library_SHARED OR cc_library_shared) # build *.so
      add_library(${TARGET_NAME} SHARED ${cc_library_SRCS})
    else()
      add_library(${TARGET_NAME} STATIC ${cc_library_SRCS})
      find_fluid_modules(${TARGET_NAME})
    endif()

    if(cc_library_DEPS)
      # Don't need link libwarpctc.so
      if("${cc_library_DEPS};" MATCHES "warpctc;")
        list(REMOVE_ITEM cc_library_DEPS warpctc)
        add_dependencies(${TARGET_NAME} warpctc)
      endif()
      # Only deps libmklml.so, not link
      if("${cc_library_DEPS};" MATCHES "mklml;")
        list(REMOVE_ITEM cc_library_DEPS mklml)
        if(NOT "${TARGET_NAME}" MATCHES "dynload_mklml")
          list(APPEND cc_library_DEPS dynload_mklml)
        endif()
        add_dependencies(${TARGET_NAME} mklml)
        target_link_libraries(${TARGET_NAME} "-L${MKLML_LIB_DIR} -liomp5 -Wl,--as-needed")
      endif()
      target_link_libraries(${TARGET_NAME} ${cc_library_DEPS})
      add_dependencies(${TARGET_NAME} ${cc_library_DEPS})
    endif()
    
    # cpplint code style
    foreach(source_file ${cc_library_SRCS})
      string(REGEX REPLACE "\\.[^.]*$" "" source ${source_file})
      if(EXISTS ${CMAKE_CURRENT_SOURCE_DIR}/${source}.h)
        list(APPEND cc_library_HEADERS ${CMAKE_CURRENT_SOURCE_DIR}/${source}.h)
      endif()
    endforeach()
  else(cc_library_SRCS)
    if(cc_library_DEPS)
      merge_static_libs(${TARGET_NAME} ${cc_library_DEPS})
    else()
      message(FATAL "Please specify source file or library in cc_library.")
    endif()
  endif(cc_library_SRCS)
endfunction(cc_library)

function(cc_binary TARGET_NAME)
  set(options "")
  set(oneValueArgs "")
  set(multiValueArgs SRCS DEPS)
  cmake_parse_arguments(cc_binary "${options}" "${oneValueArgs}" "${multiValueArgs}" ${ARGN})
  add_executable(${TARGET_NAME} ${cc_binary_SRCS})
  if(cc_binary_DEPS)
    target_link_libraries(${TARGET_NAME} ${cc_binary_DEPS})
    add_dependencies(${TARGET_NAME} ${cc_binary_DEPS})
  endif()
endfunction(cc_binary)

function(cc_test TARGET_NAME)
  if(WITH_TESTING)
    set(options SERIAL)
    set(oneValueArgs "")
    set(multiValueArgs SRCS DEPS ARGS)
    cmake_parse_arguments(cc_test "${options}" "${oneValueArgs}" "${multiValueArgs}" ${ARGN})
    add_executable(${TARGET_NAME} ${cc_test_SRCS})
    target_link_libraries(${TARGET_NAME} ${cc_test_DEPS} paddle_gtest_main lod_tensor memory gtest gflags glog)
    add_dependencies(${TARGET_NAME} ${cc_test_DEPS} paddle_gtest_main lod_tensor memory gtest gflags glog)
    add_test(NAME ${TARGET_NAME}
             COMMAND ${TARGET_NAME} ${cc_test_ARGS}
             WORKING_DIRECTORY ${CMAKE_CURRENT_BINARY_DIR})
    if (${cc_test_SERIAL})
        set_property(TEST ${TARGET_NAME} PROPERTY RUN_SERIAL 1)

    set_property(TEST ${TARGET_NAME} PROPERTY ENVIRONMENT FLAGS_cpu_deterministic=true)
    set_property(TEST ${TARGET_NAME} PROPERTY ENVIRONMENT FLAGS_init_allocated_mem=true)
    set_property(TEST ${TARGET_NAME} PROPERTY ENVIRONMENT FLAGS_cudnn_deterministic=true)
    endif()
  endif()
endfunction(cc_test)

function(nv_library TARGET_NAME)
  if (WITH_GPU)
    set(options STATIC static SHARED shared)
    set(oneValueArgs "")
    set(multiValueArgs SRCS DEPS)
    cmake_parse_arguments(nv_library "${options}" "${oneValueArgs}" "${multiValueArgs}" ${ARGN})
    if(nv_library_SRCS)
      if (nv_library_SHARED OR nv_library_shared) # build *.so
        cuda_add_library(${TARGET_NAME} SHARED ${nv_library_SRCS})
      else()
        cuda_add_library(${TARGET_NAME} STATIC ${nv_library_SRCS})
        find_fluid_modules(${TARGET_NAME})
      endif()
      if (nv_library_DEPS)
        add_dependencies(${TARGET_NAME} ${nv_library_DEPS})
        target_link_libraries(${TARGET_NAME} ${nv_library_DEPS})
      endif()
      # cpplint code style
      foreach(source_file ${nv_library_SRCS})
        string(REGEX REPLACE "\\.[^.]*$" "" source ${source_file})
        if(EXISTS ${CMAKE_CURRENT_SOURCE_DIR}/${source}.h)
          list(APPEND nv_library_HEADERS ${CMAKE_CURRENT_SOURCE_DIR}/${source}.h)
        endif()
      endforeach()
    else(nv_library_SRCS)
      if (nv_library_DEPS)
        merge_static_libs(${TARGET_NAME} ${nv_library_DEPS})
      else()
        message(FATAL "Please specify source file or library in nv_library.")
      endif()
    endif(nv_library_SRCS)
  endif()
endfunction(nv_library)

function(nv_binary TARGET_NAME)
  if (WITH_GPU)
    set(options "")
    set(oneValueArgs "")
    set(multiValueArgs SRCS DEPS)
    cmake_parse_arguments(nv_binary "${options}" "${oneValueArgs}" "${multiValueArgs}" ${ARGN})
    cuda_add_executable(${TARGET_NAME} ${nv_binary_SRCS})
    if(nv_binary_DEPS)
      target_link_libraries(${TARGET_NAME} ${nv_binary_DEPS})
      add_dependencies(${TARGET_NAME} ${nv_binary_DEPS})
    endif()
  endif()
endfunction(nv_binary)

function(nv_test TARGET_NAME)
  if (WITH_GPU AND WITH_TESTING)
    set(options SERIAL)
    set(oneValueArgs "")
    set(multiValueArgs SRCS DEPS)
    cmake_parse_arguments(nv_test "${options}" "${oneValueArgs}" "${multiValueArgs}" ${ARGN})
    cuda_add_executable(${TARGET_NAME} ${nv_test_SRCS})
    target_link_libraries(${TARGET_NAME} ${nv_test_DEPS} paddle_gtest_main lod_tensor memory gtest gflags glog)
    add_dependencies(${TARGET_NAME} ${nv_test_DEPS} paddle_gtest_main lod_tensor memory gtest gflags glog)
    add_test(${TARGET_NAME} ${TARGET_NAME})
    if (nv_test_SERIAL)
        set_property(TEST ${TARGET_NAME} PROPERTY RUN_SERIAL 1)

    set_property(TEST ${TARGET_NAME} PROPERTY ENVIRONMENT FLAGS_cpu_deterministic=true)
    set_property(TEST ${TARGET_NAME} PROPERTY ENVIRONMENT FLAGS_init_allocated_mem=true)
    set_property(TEST ${TARGET_NAME} PROPERTY ENVIRONMENT FLAGS_cudnn_deterministic=true)
    endif()
  endif()
endfunction(nv_test)

function(hip_library TARGET_NAME)
  if (WITH_AMD_GPU)
    set(options STATIC static SHARED shared)
    set(oneValueArgs "")
    set(multiValueArgs SRCS DEPS)
    cmake_parse_arguments(hip_library "${options}" "${oneValueArgs}" "${multiValueArgs}" ${ARGN})
    set(_sources ${hip_library_SRCS})
    HIP_PREPARE_TARGET_COMMANDS(${TARGET_NAME} OBJ _generated_files _source_files ${_sources} HIPCC_OPTIONS ${_hipcc_options} HCC_OPTIONS ${_hcc_options} NVCC_OPTIONS ${_nvcc_options})
    if(_source_files)
      list(REMOVE_ITEM _sources ${_source_files})
    endif()
    if(hip_library_SRCS)
      if (hip_library_SHARED OR hip_library_shared) # build *.so
        add_library(${TARGET_NAME} SHARED ${_cmake_options} ${_generated_files} ${_sources})
        set_target_properties(${TARGET_NAME} PROPERTIES LINKER_LANGUAGE HIP)
      else()
        add_library(${TARGET_NAME} STATIC ${_cmake_options} ${_generated_files} ${_sources})
        set_target_properties(${TARGET_NAME} PROPERTIES LINKER_LANGUAGE CXX)
        target_link_libraries(${TARGET_NAME} /opt/rocm/hip/lib/libhip_hcc.so /opt/rocm/hip/lib/libhip_device.a)
	find_fluid_modules(${TARGET_NAME})
      endif()
      if (hip_library_DEPS)
	add_dependencies(${TARGET_NAME} ${hip_library_DEPS})
	target_link_libraries(${TARGET_NAME} ${hip_library_DEPS})
      endif()
      # cpplint code style
      foreach(source_file ${hip_library_SRCS})
	string(REGEX REPLACE "\\.[^.]*$" "" source ${source_file})
	if(EXISTS ${CMAKE_CURRENT_SOURCE_DIR}/${source}.h)
	  list(APPEND hip_library_HEADERS ${CMAKE_CURRENT_SOURCE_DIR}/${source}.h)
	endif()
      endforeach()
    else(hip_library_SRCS)
      if (hip_library_DEPS)
	merge_static_libs(${TARGET_NAME} ${hip_library_DEPS})
      else()
	message(FATAL "Please specify source file or library in nv_library.")
      endif()
    endif(hip_library_SRCS)
  endif()
endfunction(hip_library)

function(hip_binary TARGET_NAME)
  if (WITH_AMD_GPU)
    set(options "")
    set(oneValueArgs "")
    set(multiValueArgs SRCS DEPS)
    cmake_parse_arguments(hip_binary "${options}" "${oneValueArgs}" "${multiValueArgs}" ${ARGN})
    hip_add_executable(${TARGET_NAME} ${hip_binary_SRCS})
    if(hip_binary_DEPS)
      target_link_libraries(${TARGET_NAME} ${hip_binary_DEPS})
      add_dependencies(${TARGET_NAME} ${hip_binary_DEPS})
    endif()
  endif()
endfunction(hip_binary)

function(hip_test TARGET_NAME)
  if (WITH_AMD_GPU AND WITH_TESTING)
    set(options "")
    set(oneValueArgs "")
    set(multiValueArgs SRCS DEPS)
    cmake_parse_arguments(hip_test "${options}" "${oneValueArgs}" "${multiValueArgs}" ${ARGN})
    set(_sources ${hip_test_SRCS})
    HIP_PREPARE_TARGET_COMMANDS(${TARGET_NAME} OBJ _generated_files _source_files ${_sources} HIPCC_OPTIONS ${_hipcc_options} HCC_OPTIONS ${_hcc_options} NVCC_OPTIONS ${_nvcc_options})
    if(_source_files)
      list(REMOVE_ITEM _sources ${_source_files})
    endif()
    add_executable(${TARGET_NAME} ${_cmake_options} ${_generated_files} ${_sources})
    set_target_properties(${TARGET_NAME} PROPERTIES LINKER_LANGUAGE HIP)
    target_link_libraries(${TARGET_NAME} ${hip_test_DEPS} paddle_gtest_main memory gtest gflags)
    add_dependencies(${TARGET_NAME} ${hip_test_DEPS} paddle_gtest_main memory gtest gflags)
    add_test(${TARGET_NAME} ${TARGET_NAME})
  endif()
endfunction(hip_test)

function(go_library TARGET_NAME)
  set(options STATIC static SHARED shared)
  set(oneValueArgs "")
  set(multiValueArgs DEPS)
  cmake_parse_arguments(go_library "${options}" "${oneValueArgs}" "${multiValueArgs}" ${ARGN})

  if (go_library_SHARED OR go_library_shared)
    set(BUILD_MODE "-buildmode=c-shared")
    set(${TARGET_NAME}_LIB_NAME "${CMAKE_SHARED_LIBRARY_PREFIX}${TARGET_NAME}${CMAKE_SHARED_LIBRARY_SUFFIX}" CACHE STRING "output library name for target ${TARGET_NAME}")
  else()
    set(BUILD_MODE "-buildmode=c-archive")
    set(${TARGET_NAME}_LIB_NAME "${CMAKE_STATIC_LIBRARY_PREFIX}${TARGET_NAME}${CMAKE_STATIC_LIBRARY_SUFFIX}" CACHE STRING "output library name for target ${TARGET_NAME}")
  endif()

  set(dummyfile ${CMAKE_CURRENT_BINARY_DIR}/${TARGET_NAME}_dummy.c)

  # This custom command will always run since it depends on a not
  # existing file.
  add_custom_command(
    OUTPUT dummy_rebulid_${TARGET_NAME}
    COMMAND cmake -E touch ${dummyfile}
    )
  # Create a custom target that depends on the custom command output
  # file, so the custom command can be referenced as a dependency by
  # `add_dependencies`.
  add_custom_target(rebuild_${TARGET_NAME}
    DEPENDS dummy_rebulid_${TARGET_NAME}
    )

  # Add dummy code to support `make target_name` under Terminal Command
  file(WRITE ${dummyfile} "const char *dummy_${TARGET_NAME} = \"${dummyfile}\";")
  if (go_library_SHARED OR go_library_shared)
    add_library(${TARGET_NAME} SHARED ${dummyfile})
  else()
    add_library(${TARGET_NAME} STATIC ${dummyfile})
  endif()
  if(go_library_DEPS)
    add_dependencies(${TARGET_NAME} ${go_library_DEPS})
  endif(go_library_DEPS)

  # The "source file" of the library is `${dummyfile}` which never
  # change, so the target will never rebuild. Make the target depends
  # on the custom command that touches the library "source file", so
  # rebuild will always happen.
  add_dependencies(${TARGET_NAME} rebuild_${TARGET_NAME})

  set(${TARGET_NAME}_LIB_PATH "${CMAKE_CURRENT_BINARY_DIR}/${${TARGET_NAME}_LIB_NAME}" CACHE STRING "output library path for target ${TARGET_NAME}")

  file(GLOB GO_SOURCE RELATIVE "${CMAKE_CURRENT_SOURCE_DIR}" "*.go")
  string(REPLACE "${PADDLE_GO_PATH}/" "" CMAKE_CURRENT_SOURCE_REL_DIR ${CMAKE_CURRENT_SOURCE_DIR})

  add_custom_command(TARGET ${TARGET_NAME} POST_BUILD
    COMMAND rm "${${TARGET_NAME}_LIB_PATH}"
    # Golang build source code
    COMMAND GOPATH=${GOPATH} ${CMAKE_Go_COMPILER} build ${BUILD_MODE}
    -o "${${TARGET_NAME}_LIB_PATH}"
    "./${CMAKE_CURRENT_SOURCE_REL_DIR}/${GO_SOURCE}"
    # must run under GOPATH
    WORKING_DIRECTORY "${PADDLE_IN_GOPATH}/go")
  add_dependencies(${TARGET_NAME} go_vendor)
endfunction(go_library)

function(go_binary TARGET_NAME)
  set(options OPTIONAL)
  set(oneValueArgs "")
  set(multiValueArgs SRCS DEPS)
  cmake_parse_arguments(go_binary "${options}" "${oneValueArgs}" "${multiValueArgs}" ${ARGN})
  string(REPLACE "${PADDLE_GO_PATH}/" "" CMAKE_CURRENT_SOURCE_REL_DIR ${CMAKE_CURRENT_SOURCE_DIR})

  add_custom_command(OUTPUT ${TARGET_NAME}_timestamp
    COMMAND env GOPATH=${GOPATH} ${CMAKE_Go_COMPILER} build
    -o "${CMAKE_CURRENT_BINARY_DIR}/${TARGET_NAME}"
    "./${CMAKE_CURRENT_SOURCE_REL_DIR}/${go_binary_SRCS}"
    WORKING_DIRECTORY "${PADDLE_IN_GOPATH}/go")
  add_custom_target(${TARGET_NAME} ALL DEPENDS go_vendor ${TARGET_NAME}_timestamp ${go_binary_DEPS})
  install(PROGRAMS ${CMAKE_CURRENT_BINARY_DIR}/${TARGET_NAME} DESTINATION bin)
endfunction(go_binary)

function(go_test TARGET_NAME)
  set(options OPTIONAL)
  set(oneValueArgs "")
  set(multiValueArgs DEPS)
  cmake_parse_arguments(go_test "${options}" "${oneValueArgs}" "${multiValueArgs}" ${ARGN})
  string(REPLACE "${PADDLE_GO_PATH}" "" CMAKE_CURRENT_SOURCE_REL_DIR ${CMAKE_CURRENT_SOURCE_DIR})
  add_custom_target(${TARGET_NAME} ALL DEPENDS go_vendor ${go_test_DEPS})
  add_custom_command(TARGET ${TARGET_NAME} POST_BUILD
    COMMAND env GOPATH=${GOPATH} ${CMAKE_Go_COMPILER} test -race
    -c -o "${CMAKE_CURRENT_BINARY_DIR}/${TARGET_NAME}"
    ".${CMAKE_CURRENT_SOURCE_REL_DIR}"
    WORKING_DIRECTORY "${PADDLE_IN_GOPATH}/go")
  add_test(NAME ${TARGET_NAME}
    COMMAND ${CMAKE_CURRENT_BINARY_DIR}/${TARGET_NAME}
    WORKING_DIRECTORY ${CMAKE_CURRENT_SOURCE_DIR})
endfunction(go_test)

# Modification of standard 'protobuf_generate_cpp()' with protobuf-lite support
# Usage:
#   paddle_protobuf_generate_cpp(<proto_srcs> <proto_hdrs> <proto_files>)

function(paddle_protobuf_generate_cpp SRCS HDRS)
  if(NOT ARGN)
    message(SEND_ERROR "Error: paddle_protobuf_generate_cpp() called without any proto files")
    return()
  endif()

  set(${SRCS})
  set(${HDRS})

  if (MOBILE_INFERENCE)
      set(EXTRA_FLAG "lite:")  
  else()
      set(EXTRA_FLAG "") 
  endif()

  foreach(FIL ${ARGN})
    get_filename_component(ABS_FIL ${FIL} ABSOLUTE)
    get_filename_component(FIL_WE ${FIL} NAME_WE)
    
    set(_protobuf_protoc_src "${CMAKE_CURRENT_BINARY_DIR}/${FIL_WE}.pb.cc")
    set(_protobuf_protoc_hdr "${CMAKE_CURRENT_BINARY_DIR}/${FIL_WE}.pb.h")
    list(APPEND ${SRCS} "${_protobuf_protoc_src}")
    list(APPEND ${HDRS} "${_protobuf_protoc_hdr}")
    
    add_custom_command(
      OUTPUT "${_protobuf_protoc_src}"
             "${_protobuf_protoc_hdr}"

      COMMAND ${CMAKE_COMMAND} -E make_directory "${CMAKE_CURRENT_BINARY_DIR}"
      COMMAND ${PROTOBUF_PROTOC_EXECUTABLE} 
      -I${CMAKE_CURRENT_SOURCE_DIR}
      --cpp_out "${EXTRA_FLAG}${CMAKE_CURRENT_BINARY_DIR}" ${ABS_FIL}
      DEPENDS ${ABS_FIL} protoc
      COMMENT "Running C++ protocol buffer compiler on ${FIL}"
      VERBATIM )
  endforeach()

  set_source_files_properties(${${SRCS}} ${${HDRS}} PROPERTIES GENERATED TRUE)
  set(${SRCS} ${${SRCS}} PARENT_SCOPE)
  set(${HDRS} ${${HDRS}} PARENT_SCOPE)
endfunction()


function(proto_library TARGET_NAME)
  set(oneValueArgs "")
  set(multiValueArgs SRCS DEPS)
  cmake_parse_arguments(proto_library "${options}" "${oneValueArgs}" "${multiValueArgs}" ${ARGN})
  set(proto_srcs)
  set(proto_hdrs)
  paddle_protobuf_generate_cpp(proto_srcs proto_hdrs ${proto_library_SRCS})
  cc_library(${TARGET_NAME} SRCS ${proto_srcs} DEPS ${proto_library_DEPS} protobuf)
endfunction()

function(py_proto_compile TARGET_NAME)
  set(oneValueArgs "")
  set(multiValueArgs SRCS)
  cmake_parse_arguments(py_proto_compile "${options}" "${oneValueArgs}" "${multiValueArgs}" ${ARGN})
  set(py_srcs)
  protobuf_generate_python(py_srcs ${py_proto_compile_SRCS})
  add_custom_target(${TARGET_NAME} ALL DEPENDS ${py_srcs})
endfunction()

function(py_test TARGET_NAME)
  if(WITH_TESTING)
    set(options "")
    set(oneValueArgs "")
    set(multiValueArgs SRCS DEPS ARGS ENVS)
    cmake_parse_arguments(py_test "${options}" "${oneValueArgs}" "${multiValueArgs}" ${ARGN})
    add_test(NAME ${TARGET_NAME}
             COMMAND env FLAGS_init_allocated_mem=true FLAGS_cudnn_deterministic=true
             FLAGS_cpu_deterministic=true
             PYTHONPATH=${PADDLE_BINARY_DIR}/python ${py_test_ENVS}
             ${PYTHON_EXECUTABLE} -u ${py_test_SRCS} ${py_test_ARGS}
             WORKING_DIRECTORY ${CMAKE_CURRENT_BINARY_DIR})
  endif()
endfunction()

# grpc_library generate grpc code using grpc_cpp_plugin and protoc
# then build the generated protobuf code and grpc code with your
# implementation source codes together. Use SRCS argument for your
# implementation source files and PROTO argument for your .proto
# files.
#
# Usage: grpc_library(my_target SRCS my_client.cc PROTO my_target.proto DEPS my_dep)

function(grpc_library TARGET_NAME)
  set(oneValueArgs PROTO)
  set(multiValueArgs SRCS DEPS)
  set(options "")
  cmake_parse_arguments(grpc_library "${options}" "${oneValueArgs}" "${multiValueArgs}" ${ARGN})

  message(STATUS "generating grpc ${grpc_library_PROTO}")

  get_filename_component(ABS_PROTO ${grpc_library_PROTO} ABSOLUTE)
  get_filename_component(PROTO_WE ${grpc_library_PROTO} NAME_WE)
  get_filename_component(PROTO_PATH ${ABS_PROTO} PATH)

  #FIXME(putcn): the follwoing line is supposed to generate *.pb.h and cc, but
  # somehow it didn't. line 602 to 604 is to patching this. Leaving this here 
  # for now to enable dist CI.
  protobuf_generate_cpp(grpc_proto_srcs grpc_proto_hdrs "${ABS_PROTO}")
  set(grpc_grpc_srcs "${CMAKE_CURRENT_BINARY_DIR}/${PROTO_WE}.grpc.pb.cc")
  set(grpc_grpc_hdrs "${CMAKE_CURRENT_BINARY_DIR}/${PROTO_WE}.grpc.pb.h")
  cc_library("${TARGET_NAME}_proto" SRCS "${grpc_proto_srcs}")

  add_custom_command(
          OUTPUT "${grpc_grpc_srcs}" "${grpc_grpc_hdrs}"
          COMMAND ${PROTOBUF_PROTOC_EXECUTABLE}
          ARGS --grpc_out "${CMAKE_CURRENT_BINARY_DIR}" -I "${PROTO_PATH}"
          --plugin=protoc-gen-grpc="${GRPC_CPP_PLUGIN}" "${ABS_PROTO}"
          COMMAND ${PROTOBUF_PROTOC_EXECUTABLE}
          ARGS --cpp_out "${CMAKE_CURRENT_BINARY_DIR}" -I "${PROTO_PATH}"
          "${ABS_PROTO}"
          DEPENDS "${ABS_PROTO}" ${PROTOBUF_PROTOC_EXECUTABLE} extern_grpc)

  # FIXME(typhoonzero): grpc generated code do not generate virtual-dtor, mark it
  # as compiler warnings instead of error. Should try remove the warnings also.
  set_source_files_properties(
    ${grpc_grpc_srcs}
    PROPERTIES
    COMPILE_FLAGS  "-Wno-non-virtual-dtor -Wno-error=non-virtual-dtor -Wno-error=delete-non-virtual-dtor")
  cc_library("${TARGET_NAME}_grpc" SRCS "${grpc_grpc_srcs}")

  set_source_files_properties(
    ${grpc_library_SRCS}
    PROPERTIES
    COMPILE_FLAGS  "-Wno-non-virtual-dtor -Wno-error=non-virtual-dtor -Wno-error=delete-non-virtual-dtor")
  cc_library("${TARGET_NAME}" SRCS "${grpc_library_SRCS}" DEPS "${TARGET_NAME}_grpc" "${TARGET_NAME}_proto" "${grpc_library_DEPS}")
endfunction()


function(brpc_library TARGET_NAME)
  set(oneValueArgs PROTO)
  set(multiValueArgs SRCS DEPS)
  set(options "")
  cmake_parse_arguments(brpc_library "${options}" "${oneValueArgs}" "${multiValueArgs}" ${ARGN})

  message(STATUS "generating brpc ${brpc_library_PROTO}")

  get_filename_component(ABS_PROTO ${brpc_library_PROTO} ABSOLUTE)
  get_filename_component(PROTO_WE ${brpc_library_PROTO} NAME_WE)
  get_filename_component(PROTO_PATH ${ABS_PROTO} PATH)

  protobuf_generate_cpp(brpc_proto_srcs brpc_proto_hdrs "${ABS_PROTO}")
  cc_library("${TARGET_NAME}_proto" SRCS "${brpc_proto_srcs}")
  cc_library("${TARGET_NAME}" SRCS "${brpc_library_SRCS}" DEPS "${TARGET_NAME}_proto" "${brpc_library_DEPS}")
endfunction()<|MERGE_RESOLUTION|>--- conflicted
+++ resolved
@@ -218,16 +218,6 @@
 
     foreach(lib ${libs})
       # Get the file names of the libraries to be merged
-<<<<<<< HEAD
-      set(libfiles ${libfiles} $<TARGET_FILE:${lib}>)
-    endforeach()
-    
-    # msvc will put libarary in directory of "/Release/xxxlib" by default 
-    #       COMMAND cmake -E remove "${CMAKE_CURRENT_BINARY_DIR}/${CMAKE_BUILD_TYPE}/${TARGET_NAME}.lib"
-    add_custom_command(TARGET ${TARGET_NAME} POST_BUILD
-      COMMAND cmake -E make_directory "${CMAKE_CURRENT_BINARY_DIR}/${CMAKE_BUILD_TYPE}"
-      COMMAND lib /OUT:${CMAKE_CURRENT_BINARY_DIR}/${CMAKE_BUILD_TYPE}/lib${TARGET_NAME}.lib ${libfiles}
-=======
       #if(NOT $<TARGET_FILE:${lib}> MATCHES "lib.*\\.lib")
       #  message("library" ${lib})
       #  set(libfiles ${libfiles} lib$<TARGET_FILE:${lib}>)
@@ -240,7 +230,6 @@
     # COMMAND del "${CMAKE_CURRENT_BINARY_DIR}/${CMAKE_BUILD_TYPE}/${TARGET_NAME}.lib"
     add_custom_command(TARGET ${TARGET_NAME} POST_BUILD
       COMMAND lib /OUT:${CMAKE_CURRENT_BINARY_DIR}/lib${TARGET_NAME}.lib ${libfiles}
->>>>>>> 6ba2b222
       )
   endif(WIN32)
 endfunction(merge_static_libs)
