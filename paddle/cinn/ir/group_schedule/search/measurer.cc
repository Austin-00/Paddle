--- conflicted
+++ resolved
@@ -123,14 +123,8 @@
   auto compile_time = ::common::PerformanceReporter::Mean(compile_durations);
   auto avg_total_execute_time =
       ::common::PerformanceReporter::Mean(total_execute_durations);
-<<<<<<< HEAD
-  std::string record_strs =
-      ::common::PerformanceReporter::Report(kernel_record);
-  VLOG(6) << " report: " << record_strs;
-=======
   VLOG(6) << " report: "
           << ::common::PerformanceReporter::Report(kernel_record);
->>>>>>> 8f8bd448
   auto avg_kernel_execute_time =
       ::common::PerformanceReporter::TrimMean(kernel_execute_durations);
 
