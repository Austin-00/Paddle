--- conflicted
+++ resolved
@@ -96,10 +96,6 @@
   std::string unit = "us";
   auto durations = ExtractDuration(records);
   int top_count = durations.size();
-<<<<<<< HEAD
-  int remove_num = top_count / 10;
-=======
->>>>>>> 8f8bd448
   auto total_time = std::chrono::duration_cast<TimeDuration>(Sum(durations));
   auto mean_time = std::chrono::duration_cast<TimeDuration>(Mean(durations));
   auto trim_mean_time =
