//   Copyright (c) 2018 PaddlePaddle Authors. All Rights Reserved.
//
// Licensed under the Apache License, Version 2.0 (the "License");
// you may not use this file except in compliance with the License.
// You may obtain a copy of the License at
//
//     http://www.apache.org/licenses/LICENSE-2.0
//
// Unless required by applicable law or agreed to in writing, software
// distributed under the License is distributed on an "AS IS" BASIS,
// WITHOUT WARRANTIES OR CONDITIONS OF ANY KIND, either express or implied.
// See the License for the specific language governing permissions and
// limitations under the License.
#include <algorithm>
#include <fstream>
#include <string>
#include <utility>
#include <vector>

#include "paddle/fluid/framework/details/all_reduce_op_handle.h"
#include "paddle/fluid/framework/details/broadcast_op_handle.h"
#include "paddle/fluid/framework/details/computation_op_handle.h"
#include "paddle/fluid/framework/details/data_balance_op_handle.h"
#include "paddle/fluid/framework/details/fused_broadcast_op_handle.h"
#include "paddle/fluid/framework/details/multi_devices_graph_pass.h"
#include "paddle/fluid/framework/details/reduce_op_handle.h"
#include "paddle/fluid/framework/details/rpc_op_handle.h"
#include "paddle/fluid/framework/details/scale_loss_grad_op_handle.h"
#include "paddle/fluid/framework/ir/graph_helper.h"
#include "paddle/fluid/framework/ir/node.h"
#include "paddle/fluid/framework/op_info.h"
#include "paddle/fluid/framework/scope.h"

namespace paddle {
namespace framework {
namespace details {

namespace {
// TODO(panyx0718): Clean this up as well.
// all operators. NOTE that even we use a vector here, the operators is
// unordered.
typedef std::vector<OpHandleBase *> GraphOps;
const char kGraphOps[] = "ops";

void PolishGraphToSupportDataHazards(ir::Graph *graph) {
  for (auto &var_map : graph->Get<GraphVars>(kGraphVars)) {
    for (auto &name_pair : var_map) {
      if (name_pair.second.size() <= 1) {
        continue;
      }
      auto it_new = name_pair.second.rbegin();
      auto it_old = name_pair.second.rbegin();
      ++it_old;
      for (; it_old != name_pair.second.rend(); it_new = it_old, ++it_old) {
        OpHandleBase *write_op = (*it_new)->GeneratedOp();
        const auto &read_ops = (*it_old)->PendingOps();

        for (auto *read_op : read_ops) {
          // Manually add a dependency var from read_op to write_op;
          if (read_op == write_op) {
            // Read Write is the same op.
            continue;
          }
          bool has_dep = false;
          for (auto *r_out : read_op->Outputs()) {
            for (auto *w_in : write_op->Inputs()) {
              if (r_out->Node() == w_in->Node()) {
                has_dep = true;
                break;
              }
            }
          }
          if (has_dep) continue;

          auto *dep_var = new DummyVarHandle(graph->CreateControlDepVar());
          read_op->AddOutput(dep_var);
          write_op->AddInput(dep_var);
          graph->Get<GraphDepVars>(kGraphDepVars).emplace(dep_var);
        }
      }
    }
  }
}

VarHandle *CreateOrGetLatestVarHandle(ir::Graph *graph, ir::Node *node,
                                      const platform::Place &place,
                                      size_t place_offset) {
  auto &var_holders = graph->Get<GraphVars>(kGraphVars)[place_offset];
  auto &var_holder = var_holders[node->Name()];
  VarHandle *var = nullptr;
  if (var_holder.empty()) {
    if (node->Var()) {
      var = new VarHandle(graph->CreateVarNode(node->Var()), 0, place_offset,
                          node->Name(), place);
    } else {
      var = new VarHandle(
          graph->CreateEmptyNode(node->Name(), ir::Node::Type::kVariable), 0,
          place_offset, node->Name(), place);
    }
    var_holder.emplace_back(var);
  } else {
    var = *var_holder.rbegin();
  }
  return var;
}

void CreateOpOutput(ir::Graph *graph, OpHandleBase *op_handle,
                    ir::Node *new_node, const platform::Place &place,
                    size_t place_offset) {
  auto &vars =
      graph->Get<GraphVars>(kGraphVars)[place_offset][new_node->Name()];
  size_t version = vars.size();
  auto var =
      new VarHandle(new_node, version, place_offset, new_node->Name(), place);
  vars.emplace_back(var);
  op_handle->AddOutput(var);
}

void AddOutputToLeafOps(ir::Graph *graph) {
  for (auto &op : graph->Get<GraphOps>(kGraphOps)) {
    if (!op->Outputs().empty()) {
      continue;
    }
    auto *dummy_leaf = new DummyVarHandle(graph->CreateControlDepVar());
    graph->Get<GraphDepVars>(kGraphDepVars).emplace(dummy_leaf);
    op->AddOutput(dummy_leaf);
  }
}
}  // namespace

static const char kLossVarName[] = "loss_var_name";
static const char kPlaces[] = "places";
static const char kParams[] = "params";
static const char kLocalScopes[] = "local_scopes";
static const char kStrategy[] = "strategy";

void MultiDevSSAGraphBuilder::Init() const {
  all_vars_.clear();
  balance_vars_.clear();

  loss_var_name_ = Get<const std::string>(kLossVarName);
  places_ = Get<const std::vector<platform::Place>>(kPlaces);
  local_scopes_ = Get<const std::vector<Scope *>>(kLocalScopes);
  strategy_ = Get<const BuildStrategy>(kStrategy);
#ifdef PADDLE_WITH_CUDA
  nccl_ctxs_ = &Get<platform::NCCLContextMap>("nccl_ctxs");
#endif

  for (auto &p : Get<const std::unordered_set<std::string>>(kParams)) {
    grad_names_.insert(GradVarName(p));
  }
  balance_vars_.resize(places_.size(), 0);
  if (strategy_.enable_data_balance_ && places_.size() == 1) {
    LOG(WARNING) << "It is no need to enable data balance when there is only "
                    "one place. enable_data_balance is set to False.";
    strategy_.enable_data_balance_ = false;
  }
}

void MultiDevSSAGraphBuilder::CreateOpHandleIOs(ir::Graph *result,
                                                ir::Node *node,
                                                size_t place_id) const {
  auto p = places_[place_id];
  auto *op_handle = result->Get<GraphOps>(kGraphOps).back();
  op_handle->SetDeviceContext(p,
                              platform::DeviceContextPool::Instance().Get(p));

  for (ir::Node *input : node->inputs) {
    VarHandle *var = CreateOrGetLatestVarHandle(result, input, p, place_id);
    op_handle->AddInput(var);
  }

  for (ir::Node *output : node->outputs) {
    ir::Node *new_node = nullptr;
    if (output->Var()) {
      new_node = result->CreateVarNode(output->Var());
    } else {
      new_node =
          result->CreateEmptyNode(output->Name(), ir::Node::Type::kVariable);
    }
    CreateOpOutput(result, op_handle, new_node, p, place_id);
  }
}

std::vector<std::string> MultiDevSSAGraphBuilder::FindDistTrainSendVars(
    const std::vector<ir::Node *> &nodes) const {
  std::vector<std::string> send_vars;
  // since parameters are all in block 0,
  // it's enough to only scan send ops in block 0
  for (auto &node : nodes) {
    OpDesc *op = node->Op();
    // TODO(Yancey1989): use a graceful method to find send op,
    // instead of the the hard code string
    if (op->Type() == "send") {
      auto op_vars = op->InputArgumentNames();
      send_vars.reserve(send_vars.size() +
                        std::distance(op_vars.begin(), op_vars.end()));
      send_vars.insert(send_vars.end(), op_vars.begin(), op_vars.end());
    }
  }
  return send_vars;
}

std::vector<std::string> MultiDevSSAGraphBuilder::FindDistTrainRecvVars(
    const std::vector<ir::Node *> &nodes) const {
  std::vector<std::string> recv_vars;
  for (auto &node : nodes) {
    OpDesc *op = node->Op();
    // TODO(Yancey1989): use a graceful method to find recv op,
    // instead of the hard code string
    if (op->Type() == "recv") {
      auto op_vars = op->OutputArgumentNames();
      recv_vars.reserve(recv_vars.size() +
                        std::distance(op_vars.begin(), op_vars.end()));
      recv_vars.insert(recv_vars.end(), op_vars.begin(), op_vars.end());
    }
  }
  return recv_vars;
}

size_t MultiDevSSAGraphBuilder::GetAppropriateDeviceID(
    const std::vector<std::string> &var_names) const {
  int64_t numel_sum = 0;
  for (auto var_name : var_names) {
    if (all_vars_.find(var_name) == all_vars_.end()) continue;
    auto var_desc = all_vars_.at(var_name);
    PADDLE_ENFORCE_NOT_NULL(var_desc);
    auto dim = framework::make_ddim(var_desc->GetShape());
    int64_t numel = framework::product(dim);
    PADDLE_ENFORCE_GT(numel, 0);
    numel_sum += numel;
  }

  auto smallest =
      std::min_element(std::begin(balance_vars_), std::end(balance_vars_));
  size_t dev_id =
      static_cast<size_t>(std::distance(std::begin(balance_vars_), smallest));
  balance_vars_[dev_id] += numel_sum;
  return dev_id;
}

// Topology sort the graph nodes from inputs to outputs.
// Since SSAGraphBuilder depends on forward/backward nodes to assign devices
// to parameter/gradients before optimizer ops, topo sort is insufficient. (
// some optimizer ops might not depend on any nodes), we manually move all
// optimizer nodes after last backward nodes.
// However, the assumption by SSAGraphBuilder should be relaxed in the future.
std::vector<ir::Node *> SortOpsAndDelayOptimizeOp(const ir::Graph &graph) {
  std::vector<ir::Node *> ret = ir::TopologySortOperations(graph);
  size_t last_backward = 0;
  for (size_t i = 0; i < ret.size(); ++i) {
    if (boost::get<int>(
            ret[i]->Op()->GetAttr(OpProtoAndCheckerMaker::OpRoleAttrName())) ==
        static_cast<int>(OpRole::kBackward)) {
      last_backward = i;
    }
  }

  std::vector<ir::Node *> optimize_ops;
  std::vector<ir::Node *> sorted_ret;
  for (size_t i = 0; i < ret.size(); ++i) {
    if (i < last_backward) {
      if (static_cast<bool>(boost::get<int>(ret[i]->Op()->GetAttr(
                                OpProtoAndCheckerMaker::OpRoleAttrName())) &
                            static_cast<int>(OpRole::kOptimize))) {
        optimize_ops.push_back(ret[i]);
      } else {
        sorted_ret.push_back(ret[i]);
      }
    } else if (i == last_backward) {
      sorted_ret.push_back(ret[i]);
      // Verify that no operations before optimize ops depends on optimize ops.
      std::unordered_set<ir::Node *> optimize_set(optimize_ops.begin(),
                                                  optimize_ops.end());
      for (ir::Node *n : sorted_ret) {
        for (ir::Node *in : n->inputs) {
          for (ir::Node *pre_n : in->inputs) {
            PADDLE_ENFORCE(optimize_set.find(pre_n) == optimize_set.end(),
                           "optimize operations cannot be depended by forward "
                           "or backward node %s -> %s",
                           pre_n->Name(), n->Name());
          }
        }
      }
      sorted_ret.insert(sorted_ret.end(), optimize_ops.begin(),
                        optimize_ops.end());
    } else {
      sorted_ret.push_back(ret[i]);
    }
  }
  return sorted_ret;
}

std::unique_ptr<ir::Graph> MultiDevSSAGraphBuilder::ApplyImpl(
    std::unique_ptr<ir::Graph> graph) const {
  Init();
  // Give the topology sort order and rebuild the graph structure.
  std::vector<ir::Node *> sorted_ops = SortOpsAndDelayOptimizeOp(*graph);
  auto nodes = graph->ReleaseNodes();
  ir::Graph &result = *graph;

  for (auto &node : nodes) {
    if (node->IsVar() && node->Var()) {
      all_vars_.emplace(node->Name(), node->Var());
    }
  }
  std::unordered_set<std::string> og_has_been_broadcast;

  // We cannot invoke resize. It is a bug of GCC 4.8
  result.Set(kGraphVars, new GraphVars(places_.size()));
  result.Set(kGraphDepVars, new GraphDepVars);
  result.Set(kGraphOps, new GraphOps);

  // find send/recv vars so that we can place the distributed training
  // related op in the place 0
  auto send_vars = FindDistTrainSendVars(sorted_ops);
  auto recv_vars = FindDistTrainRecvVars(sorted_ops);

  std::vector<std::unordered_set<std::string>> bcast_var_name_set;
  bcast_var_name_set.resize(places_.size());

  size_t cur_device_id = 0;
  bool is_forwarding = true;
  bool is_dist_train = false;

  std::unordered_map<std::string, int> sharded_var_device;

  for (ir::Node *node : sorted_ops) {
    if (boost::get<int>(
            node->Op()->GetAttr(OpProtoAndCheckerMaker::OpRoleAttrName())) ==
        static_cast<int>(OpRole::kRPC)) {
      int op_dev_id = CreateRPCOp(&result, node, &sharded_var_device);
      PADDLE_ENFORCE(op_dev_id != -1,
                     "Can not schedule the RPC operator to the right place.");
      if (node->Op()->Type() == "recv") {
        auto recv_vars_attr =
            boost::get<std::vector<std::string>>(node->Op()->GetNullableAttr(
                OpProtoAndCheckerMaker::OpRoleVarAttrName()));
        PADDLE_ENFORCE(recv_vars_attr.size() == 2UL);  // [parameter, gradient]
        if (recv_vars_attr[0].find(".block") == std::string::npos) {
          bcast_var_name_set[op_dev_id].emplace(recv_vars_attr[0]);
        }
      }
      is_dist_train = true;
    } else if (boost::get<int>(node->Op()->GetAttr(
                   OpProtoAndCheckerMaker::OpRoleAttrName())) ==
               static_cast<int>(OpRole::kDist)) {
      int op_dev_id = CreateDistTrainOp(&result, node, &sharded_var_device);
      if (node->Op()->Type() == "concat") {
        auto origin_param_name = node->Op()->OutputArgumentNames()[0];
        bcast_var_name_set[op_dev_id].emplace(origin_param_name);
      }
    } else if (IsScaleLossOp(node)) {
      // user can customize loss@grad if not use_default_grad_scale_
      if (strategy_.gradient_scale_ !=
          BuildStrategy::GradientScaleStrategy::kCustomized) {
        // TODO(paddle-dev): Why is there no input for this op_handle?
        auto loss_grad_name = node->Op()->OutputArgumentNames()[0];
        CreateScaleLossGradOp(&result, loss_grad_name, node->outputs[0]);
      }
      // This assumes the backward generating code will ensure IsScaleLossOp
      // is true only for the op that scale the final scalar loss.
      // It also assumes backward op will always follow the forward op in
      // the block.
      is_forwarding = false;
    } else {
      int op_dev_id = GetOpDeviceID(result, node, sharded_var_device);
      if (op_dev_id != -1) {  // This op only runs on one specific device.
        CreateComputationalOp(&result, node, op_dev_id);
        for (ir::Node *n : node->outputs) {
          sharded_var_device.emplace(n->Name(), op_dev_id);
        }
      } else {
        // This op runs on all devices, and its output may have parameter's
        // gradients.
        // TODO(paddle-dev): Why is so special about "read" op?
        if (node->Op()->Type() == "read" && strategy_.enable_data_balance_) {
          node->Op()->SetAttr("throw_eof_exp", false);
          CreateComputationalOps(&result, node, places_.size());
          const auto &data_var_names = node->Op()->Output("Out");
          InsertDataBalanceOp(&result, data_var_names);
        } else {
          CreateComputationalOps(&result, node, places_.size());
        }

        if (!is_forwarding && places_.size() > 1) {
          // Currently, we assume that once gradient is generated, it can be
          // broadcast, and each gradient is only broadcast once.
          if (static_cast<bool>(boost::get<int>(node->Op()->GetAttr(
                                    OpProtoAndCheckerMaker::OpRoleAttrName())) &
                                static_cast<int>(OpRole::kBackward))) {
            try {
              auto backward_vars = boost::get<std::vector<std::string>>(
                  node->Op()->GetNullableAttr(
                      OpProtoAndCheckerMaker::OpRoleVarAttrName()));

              PADDLE_ENFORCE_EQ(backward_vars.size() % 2, 0);

              for (size_t i = 0; i < backward_vars.size(); i += 2) {
                auto &p_name = backward_vars[i];
                auto &g_name = backward_vars[i + 1];
                VLOG(100) << "Bcast " << g_name << " for parameter " << p_name;

                switch (strategy_.reduce_) {
                  case BuildStrategy::ReduceStrategy::kReduce:
                    cur_device_id = GetAppropriateDeviceID({g_name});
                    CreateReduceOp(&result, g_name, cur_device_id);
                    sharded_var_device.emplace(g_name, cur_device_id);
                    if (!is_dist_train) {
                      bcast_var_name_set[cur_device_id].emplace(p_name);
                    }
                    break;
                  case BuildStrategy::ReduceStrategy::kAllReduce:
                    if (IsSparseGradient(g_name)) {
                      CreateReduceOp(&result, g_name, 0);
                      CreateBroadcastOp(&result, g_name, 0);
                    } else {
                      InsertAllReduceOp(&result, g_name);
                    }
                    break;
                  default:
                    LOG(FATAL) << "Unknown reduce strategy ";
                    break;
                }
              }
            } catch (boost::bad_get e) {
            }
          }
        }
      }
    }
  }
  bool use_gpu = false;
#ifdef PADDLE_WITH_CUDA
  use_gpu = nccl_ctxs_ != nullptr;
#endif

  // Insert broadcast operators principle:
  // 1. Broadcast optimized parameters in Reduce strategy;
  // 2. No need broadcast optimized parameters in AllReduce strategy because of
  //    the optimization sub-graph would be run on every GPU;
  // 3. Allways broadcast received parameters in Distribute Training.
  if ((use_gpu &&
       strategy_.reduce_ == BuildStrategy::ReduceStrategy::kReduce) ||
      is_dist_train) {
    if (strategy_.fuse_broadcast_op_) {
      CreateFusedBroadcastOp(&result, bcast_var_name_set);
    } else {
      for (size_t dev_id = 0; dev_id < bcast_var_name_set.size(); ++dev_id) {
        auto &to_bcast_set = bcast_var_name_set[dev_id];
        for (auto &bcast_name : to_bcast_set) {
          CreateBroadcastOp(&result, bcast_name, dev_id);
        }
      }
    }
  }
  /*
  Dependency graph has been constructed. However, there are still data
  hazards need to be handled.
 */
  PolishGraphToSupportDataHazards(&result);

  /*
   * Only variables should be the leaves of graph.
   */
  AddOutputToLeafOps(&result);
  result.Erase<GraphOps>(kGraphOps);
  return graph;
}

bool MultiDevSSAGraphBuilder::IsSparseGradient(const std::string &og) const {
  PADDLE_ENFORCE(all_vars_.count(og) != 0);
  if (all_vars_.at(og)->GetType() == proto::VarType::SELECTED_ROWS) {
    return true;
  }
  return false;
}

void MultiDevSSAGraphBuilder::SetCommunicationContext(
    OpHandleBase *op_handle, const platform::Place &p) const {
#ifdef PADDLE_WITH_CUDA
  if (nccl_ctxs_ == nullptr) {
    op_handle->SetDeviceContext(p,
                                platform::DeviceContextPool::Instance().Get(p));
  }
#else
  op_handle->SetDeviceContext(p,
                              platform::DeviceContextPool::Instance().Get(p));
#endif
}

void MultiDevSSAGraphBuilder::CreateBroadcastOp(ir::Graph *result,
                                                const std::string &p_name,
                                                size_t src_dev_id) const {
#ifdef PADDLE_WITH_CUDA
  auto *op_handle = new BroadcastOpHandle(
      result->CreateEmptyNode("broadcast", ir::Node::Type::kOperation),
      local_scopes_, places_, nccl_ctxs_);
#else
  auto *op_handle = new BroadcastOpHandle(
      result->CreateEmptyNode("broadcast", ir::Node::Type::kOperation),
      local_scopes_, places_);
#endif
  result->Get<GraphOps>(kGraphOps).emplace_back(op_handle);

  auto *in =
      result->Get<GraphVars>(kGraphVars).at(src_dev_id).at(p_name).back();
  op_handle->AddInput(in);

  for (size_t i = 0; i < places_.size(); ++i) {
    auto &p = places_[i];
    SetCommunicationContext(op_handle, p);
    auto &vars = result->Get<GraphVars>(kGraphVars).at(i).at(p_name);
    auto *out_var = new VarHandle(
        result->CreateEmptyNode(p_name, ir::Node::Type::kVariable), vars.size(),
        i, p_name, p);
    vars.emplace_back(out_var);
    op_handle->AddOutput(out_var);
  }
}

void MultiDevSSAGraphBuilder::CreateFusedBroadcastOp(
    ir::Graph *result,
    const std::vector<std::unordered_set<std::string>> &bcast_varnames) const {
#ifdef PADDLE_WITH_CUDA
  auto *op_handle = new FusedBroadcastOpHandle(
      result->CreateEmptyNode("fused_broadcast", ir::Node::Type::kOperation),
      local_scopes_, places_, nccl_ctxs_);
#else
  auto *op_handle = new FusedBroadcastOpHandle(
      result->CreateEmptyNode("fused_broadcast", ir::Node::Type::kOperation),
      local_scopes_, places_);
#endif
  result->Get<GraphOps>(kGraphOps).emplace_back(op_handle);

  for (size_t i = 0; i < places_.size(); ++i) {
    auto &p = places_[i];
    SetCommunicationContext(op_handle, p);
  }

  for (size_t dev_id = 0; dev_id < bcast_varnames.size(); ++dev_id) {
    for (auto &p_name : bcast_varnames[dev_id]) {
      auto *in =
          result->Get<GraphVars>(kGraphVars).at(dev_id).at(p_name).back();
      op_handle->AddInput(in);
      for (size_t out_dev_id = 0; out_dev_id < places_.size(); ++out_dev_id) {
        auto &p = places_[out_dev_id];
        auto &vars =
            result->Get<GraphVars>(kGraphVars).at(out_dev_id).at(p_name);
        auto *out_var = new VarHandle(
            result->CreateEmptyNode(p_name, ir::Node::Type::kVariable),
            vars.size(), out_dev_id, p_name, p);
        vars.emplace_back(out_var);
        op_handle->AddOutput(out_var);
      }
    }
  }
}

void MultiDevSSAGraphBuilder::CreateComputationalOp(ir::Graph *result,
                                                    ir::Node *node,
                                                    int dev_id) const {
  result->Get<GraphOps>(kGraphOps).emplace_back(
      new ComputationOpHandle(result->CreateOpNode(node->Op()),
                              local_scopes_[dev_id], places_[dev_id]));
  CreateOpHandleIOs(result, node, dev_id);
}

void MultiDevSSAGraphBuilder::InsertAllReduceOp(ir::Graph *result,
                                                const std::string &og) const {
#ifdef PADDLE_WITH_CUDA
  result->Get<GraphOps>(kGraphOps).emplace_back(new AllReduceOpHandle(
      result->CreateEmptyNode("allreduce", ir::Node::Type::kOperation),
      local_scopes_, places_, nccl_ctxs_));
#else
  result->Get<GraphOps>(kGraphOps).emplace_back(new AllReduceOpHandle(
      result->CreateEmptyNode("allreduce", ir::Node::Type::kOperation),
      local_scopes_, places_));
#endif
  auto *op_handle = result->Get<GraphOps>(kGraphOps).back();

  for (size_t i = 0; i < places_.size(); ++i) {
    auto &p = places_[i];
    SetCommunicationContext(op_handle, p);
    auto &vars = result->Get<GraphVars>(kGraphVars)[i][og];
    PADDLE_ENFORCE(!vars.empty());
    auto &prev_grad = vars.back();
    op_handle->AddInput(prev_grad);

    auto var =
        new VarHandle(result->CreateEmptyNode(og, ir::Node::Type::kVariable),
                      vars.size(), i, og, p);
    vars.emplace_back(var);
    op_handle->AddOutput(var);
  }
}

void MultiDevSSAGraphBuilder::InsertDataBalanceOp(
    ir::Graph *result, const std::vector<std::string> &datas) const {
#ifdef PADDLE_WITH_CUDA
  result->Get<GraphOps>(kGraphOps).emplace_back(new DataBalanceOpHandle(
      result->CreateEmptyNode("data_balance", ir::Node::Type::kOperation),
      local_scopes_, places_, nccl_ctxs_));
#else
  result->Get<GraphOps>(kGraphOps).emplace_back(new DataBalanceOpHandle(
      result->CreateEmptyNode("data_balance", ir::Node::Type::kOperation),
      local_scopes_, places_));
#endif
  auto *op_handle = result->Get<GraphOps>(kGraphOps).back();
  for (size_t i = 0; i < places_.size(); ++i) {
    auto &p = places_[i];
    SetCommunicationContext(op_handle, p);
    for (const std::string &d_name : datas) {
      auto &vars = result->Get<GraphVars>(kGraphVars)[i][d_name];
      PADDLE_ENFORCE(!vars.empty());
      op_handle->AddInput(vars.back());
      auto var = new VarHandle(
          result->CreateEmptyNode(d_name, ir::Node::Type::kVariable),
          vars.size(), i, d_name, p);
      vars.emplace_back(var);
      op_handle->AddOutput(var);
    }
  }
}

int MultiDevSSAGraphBuilder::GetOpDeviceID(
    const ir::Graph &graph, ir::Node *node,
    const std::unordered_map<std::string, int> &sharded_var_device) const {
  if (strategy_.reduce_ != BuildStrategy::ReduceStrategy::kReduce) {
    return -1;
  }
  int op_role = boost::get<int>(
      node->Op()->GetAttr(framework::OpProtoAndCheckerMaker::OpRoleAttrName()));
  if (op_role != static_cast<int>(framework::OpRole::kOptimize)) {
    return -1;
  }
  auto param_grad = boost::get<std::vector<std::string>>(
      node->Op()->GetAttr(OpProtoAndCheckerMaker::OpRoleVarAttrName()));

  PADDLE_ENFORCE_EQ(param_grad.size(), 2U);
  int dev_id = GetVarDeviceID(graph, param_grad[1], sharded_var_device);
  PADDLE_ENFORCE_NE(dev_id, -1, "dev_id should not be -1.[%s, %s, %s]",
                    node->Op()->Type(), param_grad[0], param_grad[1]);
  return dev_id;
}

int MultiDevSSAGraphBuilder::GetVarDeviceID(
    const ir::Graph &graph, const std::string &varname,
    const std::unordered_map<std::string, int> &sharded_var_device) const {
  auto got = sharded_var_device.find(varname);
  return got == sharded_var_device.end() ? -1 : got->second;
}

void MultiDevSSAGraphBuilder::CreateScaleLossGradOp(
    ir::Graph *result, const std::string &loss_grad_name,
    ir::Node *out_var_node) const {
  for (size_t i = 0; i < places_.size(); ++i) {
    // Insert ScaleCost OpHandle
    auto *dev_ctx = platform::DeviceContextPool::Instance().Get(places_[i]);
    auto *op_handle = new ScaleLossGradOpHandle(
        result->CreateEmptyNode("scale_loss_grad", ir::Node::Type::kOperation),
        local_scopes_.size(), local_scopes_[i], places_[i], dev_ctx);
    result->Get<GraphOps>(kGraphOps).emplace_back(op_handle);

    // FIXME: Currently ScaleLossGradOp only use device_count as scale
    // factor. So it does not depend on any other operators.
    // VarHandle *loss = GetVarHandle(loss_var_name, place);
    // loss->pending_ops_.emplace_back(op_handle);
    // op_handle->inputs_.emplace_back(loss);

    CreateOpOutput(result, op_handle,
                   result->CreateVarNode(out_var_node->Var()), places_[i], i);
  }
}

void MultiDevSSAGraphBuilder::CreateComputationalOps(ir::Graph *result,
                                                     ir::Node *node,
                                                     size_t num_places) const {
  for (size_t scope_idx = 0; scope_idx < num_places; ++scope_idx) {
    auto p = places_[scope_idx];
    auto s = local_scopes_[scope_idx];
    result->Get<GraphOps>(kGraphOps).emplace_back(
        new ComputationOpHandle(result->CreateOpNode(node->Op()), s, p));
    CreateOpHandleIOs(result, node, scope_idx);
  }
}

VarHandle *MultiDevSSAGraphBuilder::CreateReduceOp(ir::Graph *result,
                                                   const std::string &og,
                                                   int dst_dev_id) const {
#ifdef PADDLE_WITH_CUDA
  result->Get<GraphOps>(kGraphOps).emplace_back(new ReduceOpHandle(
      result->CreateEmptyNode("reduce", ir::Node::Type::kOperation),
      local_scopes_, places_, nccl_ctxs_));
#else
  result->Get<GraphOps>(kGraphOps).emplace_back(new ReduceOpHandle(
      result->CreateEmptyNode("reduce", ir::Node::Type::kOperation),
      local_scopes_, places_));
#endif
  auto *op_handle = result->Get<GraphOps>(kGraphOps).back();

  for (size_t i = 0; i < places_.size(); ++i) {
    auto &p = places_[i];
    SetCommunicationContext(op_handle, p);
    auto &vars = result->Get<GraphVars>(kGraphVars)[i][og];
    PADDLE_ENFORCE(!vars.empty());
    auto &prev_grad = vars.back();
    op_handle->AddInput(prev_grad);
  }
  auto &vars = result->Get<GraphVars>(kGraphVars)[dst_dev_id][og];
  auto var =
      new VarHandle(result->CreateEmptyNode(og, ir::Node::Type::kVariable),
                    vars.size(), dst_dev_id, og, places_[dst_dev_id]);
  vars.emplace_back(var);
  op_handle->AddOutput(var);
  return var;
}

int MultiDevSSAGraphBuilder::CreateDistTrainOp(
    ir::Graph *result, ir::Node *node,
    std::unordered_map<std::string, int> *sharded_var_device) const {
  int op_dev_id = -1;
  std::vector<std::string> input_var_names;
  std::vector<std::string> output_var_names;
  for (ir::Node *input : node->inputs) {
    input_var_names.push_back(input->Name());
  }
  for (ir::Node *output : node->outputs) {
    output_var_names.push_back(output->Name());
  }

  if (node->Op()->Type() == "split_byref" ||
      node->Op()->Type() == "split_selected_rows" ||
      node->Op()->Type() == "split_ids") {
    // TODO(paddle-dev): getting the first var is not safe.
    op_dev_id =
        GetVarDeviceID(*result, input_var_names[0], *sharded_var_device);
    if (strategy_.reduce_ == BuildStrategy::ReduceStrategy::kAllReduce) {
      op_dev_id = GetAppropriateDeviceID(input_var_names);
      for (auto &varname : input_var_names) {
        sharded_var_device->emplace(varname, op_dev_id);
      }
    }
    for (auto &varname : output_var_names) {
      sharded_var_device->emplace(varname, op_dev_id);
    }
  } else if (node->Op()->Type() == "concat") {
    op_dev_id =
        GetVarDeviceID(*result, input_var_names[0], *sharded_var_device);
    for (auto &varname : output_var_names) {
      sharded_var_device->emplace(varname, op_dev_id);
    }
  } else {
    LOG(ERROR) << "got unexpected dist op: " << node->Op()->Type();
    PADDLE_THROW(
        "the distribute training related op should be in [split_byref, "
        "concat].");
  }

  PADDLE_ENFORCE(op_dev_id != -1,
                 "can not find right place for distributed op: %s",
                 node->Op()->Type());

  CreateComputationalOp(result, node, op_dev_id);
  return op_dev_id;
}

void SetOpInputsAllPlaces(ir::Graph *result, ir::Node *node, int num_places) {
  auto *op_handle = result->Get<GraphOps>(kGraphOps).back();
  for (ir::Node *input : node->inputs) {
    VarHandle *var = nullptr;
    for (int place_offset = 0; place_offset < num_places; ++place_offset) {
      auto &var_holders = result->Get<GraphVars>(kGraphVars)[place_offset];
      auto &var_holder = var_holders[input->Name()];
      if (!var_holder.empty()) {
        var = *var_holder.rbegin();
        op_handle->AddInput(var);
      }
    }
  }
}

// Create RPC related op handles that connects its in ops and out ops.
int MultiDevSSAGraphBuilder::CreateRPCOp(
    ir::Graph *result, ir::Node *node,
    std::unordered_map<std::string, int> *sharded_var_device) const {
  int op_dev_id = -1;
  if (node->Op()->Type() == "send") {
    // TODO(paddle-dev): getting the first var is not safe.
    op_dev_id =
        GetVarDeviceID(*result, node->inputs[0]->Name(), *sharded_var_device);
    PADDLE_ENFORCE(!ir::IsControlDepVar(*node->inputs[0]),
                   "This hack no longer holds, please fix.");
    // the variable name which contains .block means it was splited by
    // split_byref op
    if (strategy_.reduce_ == BuildStrategy::ReduceStrategy::kAllReduce &&
        node->inputs[0]->Name().find(".block") == std::string::npos) {
      std::vector<std::string> input_var_names;
      for (ir::Node *n : node->inputs) {
        input_var_names.push_back(n->Name());
      }
      auto send_param_grad = boost::get<std::vector<std::string>>(
          node->Op()->GetAttr(OpProtoAndCheckerMaker::OpRoleVarAttrName()));
      PADDLE_ENFORCE_EQ(send_param_grad.size(), 2U);
      op_dev_id = GetAppropriateDeviceID({send_param_grad[1]});
      VLOG(100) << "send grad " << input_var_names[0] << " origin "
                << send_param_grad[1] << " place: " << op_dev_id;
      for (auto &varname : input_var_names) {
        sharded_var_device->emplace(varname, op_dev_id);
      }
      sharded_var_device->emplace(send_param_grad[1], op_dev_id);
    }
  } else if (node->Op()->Type() == "recv") {
    std::vector<std::string> output_var_names;
    for (ir::Node *n : node->outputs) {
      output_var_names.push_back(n->Name());
    }
    auto recv_param_grad = boost::get<std::vector<std::string>>(
        node->Op()->GetAttr(OpProtoAndCheckerMaker::OpRoleVarAttrName()));
    if (recv_param_grad.size() == 2U) {
<<<<<<< HEAD
      op_dev_id = GetVarDeviceID(*result, recv_param_grad[1]);
      VLOG(100) << "recv param " << recv_param_grad[0]
                << " get grad place: " << recv_param_grad[1]
                << " place: " << op_dev_id;
=======
      op_dev_id =
          GetVarDeviceID(*result, recv_param_grad[1], *sharded_var_device);
      VLOG(10) << "recv param " << recv_param_grad[0]
               << " get grad place: " << recv_param_grad[1]
               << " place: " << op_dev_id;
>>>>>>> 387610aa
    } else {
      op_dev_id = GetAppropriateDeviceID(output_var_names);
    }
    for (auto &varname : output_var_names) {
      sharded_var_device->emplace(varname, op_dev_id);
    }
  } else {
    // send_barrier, fetch_barrier will run on place 0;
    op_dev_id = 0;
  }

  PADDLE_ENFORCE(op_dev_id != -1, "can not find the right place for rpc op: %s",
                 node->Op()->Type());
  result->Get<GraphOps>(kGraphOps).emplace_back(new RPCOpHandle(
      result->CreateOpNode(node->Op()), *node->Op(), local_scopes_[op_dev_id],
      node->Op()->Type(), places_[op_dev_id]));

  if (node->Op()->Type() == "send") {
    CreateOpHandleIOs(result, node, op_dev_id);
  } else {
    // send_barrier, recv, fetch_barrier's inputs are deps var, get them from
    // all places
    auto p = places_[op_dev_id];
    auto *op_handle = result->Get<GraphOps>(kGraphOps).back();
    op_handle->SetDeviceContext(p,
                                platform::DeviceContextPool::Instance().Get(p));

    SetOpInputsAllPlaces(result, node, places_.size());
    for (ir::Node *output : node->outputs) {
      int outvar_dev_id = op_dev_id;
      if (node->Op()->Type() == "fetch_barrier") {
        outvar_dev_id =
            GetVarDeviceID(*result, output->Name(), *sharded_var_device);
        PADDLE_ENFORCE_NE(outvar_dev_id, -1);
      }
      p = places_[outvar_dev_id];
      ir::Node *new_node = nullptr;
      if (output->Var()) {
        new_node = result->CreateVarNode(output->Var());
      } else {
        new_node =
            result->CreateEmptyNode(output->Name(), ir::Node::Type::kVariable);
      }
      CreateOpOutput(result, op_handle, new_node, p, outvar_dev_id);
    }
  }
  return op_dev_id;
}

bool MultiDevSSAGraphBuilder::IsScaleLossOp(ir::Node *node) const {
  return boost::get<int>(
             node->Op()->GetAttr(OpProtoAndCheckerMaker::OpRoleAttrName())) ==
             (static_cast<int>(OpRole::kBackward) |
              static_cast<int>(OpRole::kLoss)) &&
         !loss_var_name_.empty();  // If loss_var is empty. This is test mode
}
}  // namespace details
}  // namespace framework
}  // namespace paddle

REGISTER_PASS(multi_devices_pass,
              paddle::framework::details::MultiDevSSAGraphBuilder)
    .RequirePassAttr(paddle::framework::details::kLossVarName)
    .RequirePassAttr(paddle::framework::details::kPlaces)
    .RequirePassAttr(paddle::framework::details::kParams)
    .RequirePassAttr(paddle::framework::details::kLocalScopes)
    .RequirePassAttr(paddle::framework::details::kStrategy);<|MERGE_RESOLUTION|>--- conflicted
+++ resolved
@@ -818,18 +818,11 @@
     auto recv_param_grad = boost::get<std::vector<std::string>>(
         node->Op()->GetAttr(OpProtoAndCheckerMaker::OpRoleVarAttrName()));
     if (recv_param_grad.size() == 2U) {
-<<<<<<< HEAD
-      op_dev_id = GetVarDeviceID(*result, recv_param_grad[1]);
+      op_dev_id =
+          GetVarDeviceID(*result, recv_param_grad[1], *sharded_var_device);
       VLOG(100) << "recv param " << recv_param_grad[0]
                 << " get grad place: " << recv_param_grad[1]
                 << " place: " << op_dev_id;
-=======
-      op_dev_id =
-          GetVarDeviceID(*result, recv_param_grad[1], *sharded_var_device);
-      VLOG(10) << "recv param " << recv_param_grad[0]
-               << " get grad place: " << recv_param_grad[1]
-               << " place: " << op_dev_id;
->>>>>>> 387610aa
     } else {
       op_dev_id = GetAppropriateDeviceID(output_var_names);
     }
