/* Copyright (c) 2016 PaddlePaddle Authors. All Rights Reserved.

Licensed under the Apache License, Version 2.0 (the "License");
you may not use this file except in compliance with the License.
You may obtain a copy of the License at

    http://www.apache.org/licenses/LICENSE-2.0

Unless required by applicable law or agreed to in writing, software
distributed under the License is distributed on an "AS IS" BASIS,
WITHOUT WARRANTIES OR CONDITIONS OF ANY KIND, either express or implied.
See the License for the specific language governing permissions and
limitations under the License. */

#include "paddle/fluid/framework/executor.h"

#include "paddle/fluid/framework/feed_fetch_method.h"
#include "paddle/fluid/framework/lod_rank_table.h"
#include "paddle/fluid/framework/lod_tensor_array.h"
#include "paddle/fluid/framework/op_registry.h"
#include "paddle/fluid/framework/reader.h"
#include "paddle/fluid/operators/detail/macros.h"
#include "paddle/fluid/platform/place.h"
#include "paddle/fluid/platform/profiler.h"

DECLARE_bool(benchmark);
DEFINE_bool(use_mkldnn, false, "Use MKLDNN to run");

namespace paddle {
namespace framework {
namespace {
// block id starts from 0. This id is used to represent the codeblock
// wrapping the first block 0.
int kProgramId = -1;
}  // namespace

ExecutorPrepareContext::ExecutorPrepareContext(
    const framework::ProgramDesc& prog, size_t block_id)
    : prog_(prog), block_id_(block_id) {
  if (GetEagerDeletionThreshold() >= 0) {
    ref_cnts_ = GetNonPersistableReferenceCount<int>(prog_, block_id_);
  }
}

ExecutorPrepareContext::~ExecutorPrepareContext() {
  VLOG(50) << "destroy ExecutorPrepareContext";
}

template <typename RefCntMap>
static void DeleteUnusedTensors(const Scope& scope, const OperatorBase* op,
                                GarbageCollector<Tensor>* gc,
                                RefCntMap* ref_cnts) {
  std::unordered_set<Tensor*> erase_tensors;

  auto handler = [&](const VariableNameMap& name_map) {
    for (auto& name_pair : name_map) {
      for (auto& name : name_pair.second) {
        auto it = ref_cnts->find(name);
        if (it == ref_cnts->end()) continue;
        if ((it->second)-- == 1) {
          auto* var = scope.FindVar(name);
          if (var != nullptr) {
            VLOG(100) << "Erase tensor \'" << name << "\'";
            if (var->IsType<LoDTensor>()) {
              erase_tensors.insert(var->GetMutable<LoDTensor>());
            } else if (var->IsType<SelectedRows>()) {
              erase_tensors.insert(
                  var->GetMutable<SelectedRows>()->mutable_value());
            }
          }
        }
      }
    }
  };

  handler(op->Inputs());
  handler(op->Outputs());

  if (!erase_tensors.empty()) {
    gc->Add(erase_tensors);
  }
}

Executor::Executor(const platform::Place& place) : place_(place) {}

void Executor::Close() {
#ifdef PADDLE_WITH_DISTRIBUTE
  // TODO(typhoonzero): complete message will need to use real trainer_id,
  // except 0.
  ::paddle::operators::distributed::RPCClient::GetInstance<
      ::paddle::operators::distributed::GRPCClient>(0)
      ->SendComplete();
#endif
}

void InitializeVariable(Variable* var, proto::VarType::Type var_type) {
  if (var_type == proto::VarType::LOD_TENSOR) {
    var->GetMutable<LoDTensor>();
  } else if (var_type == proto::VarType::SELECTED_ROWS) {
    var->GetMutable<SelectedRows>();
  } else if (var_type == proto::VarType::FEED_MINIBATCH) {
    var->GetMutable<FeedFetchList>();
  } else if (var_type == proto::VarType::FETCH_LIST) {
    var->GetMutable<FeedFetchList>();
  } else if (var_type == proto::VarType::STEP_SCOPES) {
    var->GetMutable<std::vector<framework::Scope*>>();
  } else if (var_type == proto::VarType::LOD_RANK_TABLE) {
    var->GetMutable<LoDRankTable>();
  } else if (var_type == proto::VarType::LOD_TENSOR_ARRAY) {
    var->GetMutable<LoDTensorArray>();
  } else if (var_type == proto::VarType::PLACE_LIST) {
    var->GetMutable<platform::PlaceList>();
  } else if (var_type == proto::VarType::READER) {
    var->GetMutable<ReaderHolder>();
  } else if (var_type == proto::VarType::RAW) {
    // GetMutable will be called in operator
  } else {
    PADDLE_THROW(
        "Variable type %d is not in "
        "[LOD_TENSOR, SELECTED_ROWS, FEED_MINIBATCH, FETCH_LIST, "
        "LOD_RANK_TABLE, PLACE_LIST, READER, RAW]",
        var_type);
  }
}

void Executor::CreateVariables(const ProgramDesc& pdesc, Scope* scope,
                               int block_id) {
  auto& global_block = pdesc.Block(block_id);

  const Scope* ancestor_scope = scope;
  while (ancestor_scope->parent()) {
    ancestor_scope = ancestor_scope->parent();
  }

  if (ancestor_scope != scope) {
    for (auto& var : global_block.AllVars()) {
      if (var->Name() == framework::kEmptyVarName) {
        continue;
      }

      if (var->Persistable()) {
        auto* ptr = const_cast<Scope*>(ancestor_scope)->Var(var->Name());
        InitializeVariable(ptr, var->GetType());
        VLOG(30) << "Create Variable " << var->Name()
                 << " global, which pointer is " << ptr;
      } else {
        auto* ptr = scope->Var(var->Name());
        InitializeVariable(ptr, var->GetType());
        VLOG(30) << "Create Variable " << var->Name()
                 << " locally, which pointer is " << ptr;
      }
    }
  } else {
    for (auto& var : global_block.AllVars()) {
      auto* ptr = scope->Var(var->Name());
      InitializeVariable(ptr, var->GetType());
      VLOG(30) << "Create variable " << var->Name() << ", which pointer is "
               << ptr;
    }
  }
}

void Executor::Run(const ProgramDesc& pdesc, Scope* scope, int block_id,
                   bool create_local_scope, bool create_vars) {
  platform::RecordBlock b(block_id);
  if (FLAGS_use_mkldnn) EnableMKLDNN(pdesc);
  auto ctx = Prepare(pdesc, block_id);
  RunPreparedContext(ctx.get(), scope, create_local_scope, create_vars);
}

// Check whether the block already has feed operators and feed_holder.
// Return false if the block does not have any feed operators.
// If some feed operators have been prepended to the block, check that
// the info contained in these feed operators matches the feed_targets
// and feed_holder_name. Raise exception when any mismatch is found.
// Return true if the block has feed operators and holder of matching info.
static bool has_feed_operators(
    const BlockDesc& block,
    const std::map<std::string, const LoDTensor*>& feed_targets,
    const std::string& feed_holder_name) {
  size_t feed_count = 0;
  for (auto* op : block.AllOps()) {
    if (op->Type() == kFeedOpType) {
      feed_count++;
      // The input variable's name of feed_op should be feed_holder_name.
      PADDLE_ENFORCE_EQ(op->Input("X")[0], feed_holder_name,
                        "Input to feed op should be '%s'", feed_holder_name);
      std::string feed_target_name = op->Output("Out")[0];
      PADDLE_ENFORCE(
          feed_targets.find(feed_target_name) != feed_targets.end(),
          "Feed operator output name '%s' cannot be found in 'feed_targets'",
          feed_target_name);
    }
  }

  if (feed_count > 0) {
    PADDLE_ENFORCE_EQ(
        feed_count, feed_targets.size(),
        "The number of feed operators should match 'feed_targets'");

    if (!feed_holder_name.empty()) {
      // When feed operator are present, so should be feed_holder.
      auto var = block.FindVar(feed_holder_name);
      PADDLE_ENFORCE_NOT_NULL(var, "Block should already have a '%s' variable",
                              feed_holder_name);
      PADDLE_ENFORCE_EQ(var->GetType(), proto::VarType::FEED_MINIBATCH,
                        "'%s' variable should be 'FEED_MINIBATCH' type",
                        feed_holder_name);
    }
  }

  return feed_count > 0;
}

// Check whether the block already has fetch operators and fetch_holder.
// Return false if the block does not have any fetch operators.
// If some fetch operators have been appended to the block, check that
// the info contained in these fetch operators matches the fetch_targets
// and fetch_holder_name. Raise exception when any mismatch is found.
// Return true if the block has fetch operators and holder of matching info.
static bool has_fetch_operators(
    const BlockDesc& block,
    const std::map<std::string, LoDTensor*>& fetch_targets,
    const std::string& fetch_holder_name) {
  size_t fetch_count = 0;
  for (auto* op : block.AllOps()) {
    if (op->Type() == kFetchOpType) {
      fetch_count++;
      // The output variable's name of fetch_op should be fetch_holder_name.
      PADDLE_ENFORCE_EQ(op->Output("Out")[0], fetch_holder_name,
                        "Output of fetch op should be '%s'", fetch_holder_name);
      std::string fetch_target_name = op->Input("X")[0];
      PADDLE_ENFORCE(
          fetch_targets.find(fetch_target_name) != fetch_targets.end(),
          "Fetch operator input name '%s' cannot be found in 'fetch_targets'",
          fetch_target_name);
    }
  }

  if (fetch_count > 0) {
    PADDLE_ENFORCE_EQ(
        fetch_count, fetch_targets.size(),
        "The number of fetch operators should match 'fetch_targets'");

    if (!fetch_holder_name.empty()) {
      // When fetch operator are present, so should be fetch_holder.
      auto var = block.FindVar(fetch_holder_name);
      PADDLE_ENFORCE_NOT_NULL(var, "Block should already have a '%s' variable",
                              fetch_holder_name);
      PADDLE_ENFORCE_EQ(var->GetType(), proto::VarType::FETCH_LIST,
                        "'%s' variable should be 'FETCH_LIST' type",
                        fetch_holder_name);
    }
  }

  return fetch_count > 0;
}

void Executor::Run(const ProgramDesc& program, Scope* scope,
                   std::map<std::string, const LoDTensor*>* feed_targets,
                   std::map<std::string, LoDTensor*>* fetch_targets,
                   bool create_local_scope, bool create_vars,
                   const std::string& feed_holder_name,
                   const std::string& fetch_holder_name) {
  platform::RecordBlock b(kProgramId);
  if (FLAGS_use_mkldnn) EnableMKLDNN(program);
  bool has_feed_ops =
      has_feed_operators(program.Block(0), *feed_targets, feed_holder_name);
  bool has_fetch_ops =
      has_fetch_operators(program.Block(0), *fetch_targets, fetch_holder_name);

  ProgramDesc* copy_program = const_cast<ProgramDesc*>(&program);
  std::unique_ptr<ProgramDesc> unique_ptr_of_copy_program;
  if (!has_feed_ops || !has_fetch_ops) {
    unique_ptr_of_copy_program.reset(new ProgramDesc(program));
    copy_program = unique_ptr_of_copy_program.get();
  }
  auto* global_block = copy_program->MutableBlock(0);

  if (!has_feed_ops) {
    // create feed_holder variable
    auto* feed_holder = global_block->Var(feed_holder_name);
    feed_holder->SetType(proto::VarType::FEED_MINIBATCH);
    feed_holder->SetPersistable(true);

    int i = 0;
    for (auto& feed_target : (*feed_targets)) {
      std::string var_name = feed_target.first;
      VLOG(30) << "feed target's name: " << var_name;

      // prepend feed op
      auto* op = global_block->PrependOp();
      op->SetType(kFeedOpType);
      op->SetInput("X", {feed_holder_name});
      op->SetOutput("Out", {var_name});
      op->SetAttr("col", {static_cast<int>(i)});
      op->CheckAttrs();

      i++;
    }
  }

  if (!has_fetch_ops) {
    // create fetch_holder variable
    auto* fetch_holder = global_block->Var(fetch_holder_name);
    fetch_holder->SetType(proto::VarType::FETCH_LIST);
    fetch_holder->SetPersistable(true);

    int i = 0;
    for (auto& fetch_target : (*fetch_targets)) {
      std::string var_name = fetch_target.first;
      VLOG(30) << "fetch target's name: " << var_name;

      // append fetch op
      auto* op = global_block->AppendOp();
      op->SetType(kFetchOpType);
      op->SetInput("X", {var_name});
      op->SetOutput("Out", {fetch_holder_name});
      op->SetAttr("col", {static_cast<int>(i)});
      op->CheckAttrs();

      i++;
    }
  }

  auto ctx = Prepare(*copy_program, 0);
  RunPreparedContext(ctx.get(), scope, feed_targets, fetch_targets,
                     create_local_scope, create_vars, feed_holder_name,
                     fetch_holder_name);
}

std::unique_ptr<ExecutorPrepareContext> Executor::Prepare(
    const ProgramDesc& program, int block_id) {
  std::unique_ptr<ExecutorPrepareContext> ctx(
      new ExecutorPrepareContext(program, block_id));
  PADDLE_ENFORCE_LT(static_cast<size_t>(block_id), program.Size());
  auto& block = program.Block(block_id);
  for (auto& op_desc : block.AllOps()) {
    ctx->ops_.push_back(OpRegistry::CreateOp(*op_desc));
  }
  return ctx;
}

std::vector<std::shared_ptr<ExecutorPrepareContext>> Executor::Prepare(
    const ProgramDesc& program, const std::vector<int>& block_ids) {
  std::vector<std::shared_ptr<ExecutorPrepareContext>> result;
  for (auto& bid : block_ids) {
    auto* ctx = new ExecutorPrepareContext(program, bid);
    PADDLE_ENFORCE_LT(static_cast<size_t>(bid), program.Size());
    auto& block = program.Block(bid);
    for (auto& op_desc : block.AllOps()) {
      ctx->ops_.push_back(OpRegistry::CreateOp(*op_desc));
    }
    result.push_back(std::shared_ptr<ExecutorPrepareContext>(ctx));
  }
  return result;
}

void Executor::RunPreparedContext(ExecutorPrepareContext* ctx, Scope* scope,
                                  bool create_local_scope, bool create_vars,
                                  bool keep_kids) {
  Scope* local_scope = scope;
  if (create_vars) {
    if (create_local_scope) {
      local_scope = &scope->NewScope();
    }
    CreateVariables(ctx->prog_, local_scope, ctx->block_id_);
  }

  int64_t max_memory_size = GetEagerDeletionThreshold();
  std::unique_ptr<GarbageCollector<Tensor>> gc;
  // WhileOp would set keep_kids to false
  // WhileGradOp would need the scopes created in WhileOp
  // Perhaps, we should not perform eager deletion in WhileOp
  // The scopes and variables created by WhileOp would be deleted
  // in WhileGradOp.
  if (max_memory_size >= 0 && !keep_kids) {
    ctx->ResetReferenceCount();
#ifdef PADDLE_WITH_CUDA
    if (platform::is_gpu_place(place_)) {
      gc.reset(new DefaultStreamGarbageCollector<Tensor>(
          boost::get<platform::CUDAPlace>(place_), max_memory_size));
    } else {
#endif
      gc.reset(new CPUGarbageCollector<Tensor>(
          boost::get<platform::CPUPlace>(place_), max_memory_size));
#ifdef PADDLE_WITH_CUDA
    }
#endif
  }

  for (auto& op : ctx->ops_) {
    op->Run(*local_scope, place_);

    if (gc != nullptr) {
      DeleteUnusedTensors(*local_scope, op.get(), gc.get(),
                          &(ctx->cur_ref_cnts_));
    }
<<<<<<< HEAD
=======

    if (FLAGS_benchmark) {
      VLOG(20) << "Memory used after operator " + op->Type() + " running: "
               << memory::memory_usage(place_);
    }
>>>>>>> 080740b3
  }

  if (gc != nullptr) {
    gc->Wait();
  } else {
    platform::DeviceContextPool::Instance().Get(place_)->Wait();
  }

  if (local_scope != scope) {
    scope->DeleteScope(local_scope);
  } else {
    if (!keep_kids) {
      // By default, we should delete all kid scopes after run executor because
      // some operators may create local scope when running, such as while_op.
      // But when while_op also create a local executor to run it's sub block,
      // the sub scopes it created should not be dropped immediately, because
      // while_grad_op will use some variables created during while_op run, so
      // we need to keep the kids and wait for the outer executor to drop them.
      scope->DropKids();
    }
  }
<<<<<<< HEAD
=======

  if (FLAGS_benchmark) {
    VLOG(20) << "-------------------------------------------------------";
    VLOG(20) << "Memory used after deleting local scope: "
             << memory::memory_usage(place_);
    VLOG(20) << "-------------------------------------------------------";
  }
>>>>>>> 080740b3
}

void Executor::RunPreparedContext(
    ExecutorPrepareContext* ctx, Scope* scope,
    std::map<std::string, const LoDTensor*>* feed_targets,
    std::map<std::string, LoDTensor*>* fetch_targets, bool create_local_scope,
    bool create_vars, const std::string& feed_holder_name,
    const std::string& fetch_holder_name) {
  auto& global_block = ctx->prog_.Block(ctx->block_id_);

  PADDLE_ENFORCE(
      has_feed_operators(global_block, *feed_targets, feed_holder_name),
      "Program in ExecutorPrepareContext should has feed_ops.");
  PADDLE_ENFORCE(
      has_fetch_operators(global_block, *fetch_targets, fetch_holder_name),
      "Program in the prepared context should has fetch_ops.");

  // map the data of feed_targets to feed_holder
  for (auto* op : global_block.AllOps()) {
    if (op->Type() == kFeedOpType) {
      std::string feed_target_name = op->Output("Out")[0];
      int idx = boost::get<int>(op->GetAttr("col"));
      SetFeedVariable(scope, *(*feed_targets)[feed_target_name],
                      feed_holder_name, idx);
    }
  }

  RunPreparedContext(ctx, scope, create_local_scope, create_vars);

  // obtain the data of fetch_targets from fetch_holder
  for (auto* op : global_block.AllOps()) {
    if (op->Type() == kFetchOpType) {
      std::string fetch_target_name = op->Input("X")[0];
      int idx = boost::get<int>(op->GetAttr("col"));
      *(*fetch_targets)[fetch_target_name] =
          GetFetchVariable(*scope, fetch_holder_name, idx);
    }
  }
}

void Executor::EnableMKLDNN(const ProgramDesc& program) {
#ifdef PADDLE_WITH_MKLDNN
  VLOG(30) << "use_mkldnn=True";
  for (size_t bid = 0; bid < program.Size(); ++bid) {
    auto* block = const_cast<ProgramDesc&>(program).MutableBlock(bid);
    for (auto* op : block->AllOps()) {
      if (op->HasAttr("use_mkldnn")) {
        op->SetAttr("use_mkldnn", true);
      }
    }
  }
#else
  LOG(WARNING)
      << "'MKLDNN' is not supported, Please re-compile with WITH_MKLDNN option";
#endif
}

}  // namespace framework
}  // namespace paddle<|MERGE_RESOLUTION|>--- conflicted
+++ resolved
@@ -396,14 +396,6 @@
       DeleteUnusedTensors(*local_scope, op.get(), gc.get(),
                           &(ctx->cur_ref_cnts_));
     }
-<<<<<<< HEAD
-=======
-
-    if (FLAGS_benchmark) {
-      VLOG(20) << "Memory used after operator " + op->Type() + " running: "
-               << memory::memory_usage(place_);
-    }
->>>>>>> 080740b3
   }
 
   if (gc != nullptr) {
@@ -425,16 +417,6 @@
       scope->DropKids();
     }
   }
-<<<<<<< HEAD
-=======
-
-  if (FLAGS_benchmark) {
-    VLOG(20) << "-------------------------------------------------------";
-    VLOG(20) << "Memory used after deleting local scope: "
-             << memory::memory_usage(place_);
-    VLOG(20) << "-------------------------------------------------------";
-  }
->>>>>>> 080740b3
 }
 
 void Executor::RunPreparedContext(
