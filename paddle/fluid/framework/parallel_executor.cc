/* Copyright (c) 2016 PaddlePaddle Authors. All Rights Reserved.

Licensed under the Apache License, Version 2.0 (the "License");
you may not use this file except in compliance with the License.
You may obtain a copy of the License at

    http://www.apache.org/licenses/LICENSE-2.0

Unless required by applicable law or agreed to in writing, software
distributed under the License is distributed on an "AS IS" BASIS,
WITHOUT WARRANTIES OR CONDITIONS OF ANY KIND, either express or implied.
See the License for the specific language governing permissions and
limitations under the License. */

#include "paddle/fluid/framework/parallel_executor.h"
#include <algorithm>
#include <memory>
#include <string>
#include <tuple>
#include <utility>
#include <vector>
#include "paddle/fluid/framework/ir/graph_helper.h"

#include "paddle/fluid/framework/ir/graph.h"

#include "paddle/fluid/framework/details/all_reduce_deps_pass.h"
#include "paddle/fluid/framework/details/async_ssa_graph_executor.h"
#include "paddle/fluid/framework/details/fast_threaded_ssa_graph_executor.h"
#include "paddle/fluid/framework/details/multi_devices_helper.h"
#include "paddle/fluid/framework/details/parallel_ssa_graph_executor.h"
#include "paddle/fluid/framework/details/reference_count_pass_helper.h"
#include "paddle/fluid/framework/details/scope_buffered_ssa_graph_executor.h"
#include "paddle/fluid/framework/details/threaded_ssa_graph_executor.h"
#include "paddle/fluid/platform/profiler.h"

#ifdef WITH_GPERFTOOLS
#include "gperftools/profiler.h"
#endif
DEFINE_string(pe_profile_fname, "",
              "Profiler filename for PE, which generated by gperftools."
              "Only valid when compiled `WITH_PRIFILER=ON`. Empty if disable.");
DEFINE_bool(enable_parallel_graph, false,
            "Force disable parallel graph execution mode if set false.");

namespace paddle {
namespace framework {

static std::once_flag gProfileOnce;
#ifdef WITH_GPERFTOOLS
static bool gProfileStarted = false;
#endif
class ParallelExecutorPrivate {
 public:
  explicit ParallelExecutorPrivate(const std::vector<platform::Place> &places)
      : places_(places) {
    if (!FLAGS_pe_profile_fname.empty()) {
      std::call_once(gProfileOnce, [] {
#ifdef WITH_GPERFTOOLS
        ProfilerStart(FLAGS_pe_profile_fname.c_str());
        gProfileStarted = true;
#else
        LOG(WARNING) << "Paddle is not compiled with gperftools. "
                        "FLAGS_pe_profile_fname will be ignored";
#endif
      });
    }
  }

  ~ParallelExecutorPrivate() {
    if (own_local_scope_) {
      for (size_t i = 1; i < local_scopes_.size(); ++i) {
        // Skip the first scope, since it is the global scope.
        Scope *local_scope = local_scopes_[i];
        if (global_scope_->HasKid(local_scope)) {
          global_scope_->DeleteScope(local_scope);
        }
      }
    }
  }

  ir::Graph *PrepareGCAndRefCnts(ir::Graph *graph, size_t max_memory_size);

  inline bool HasGarbageCollectors() const { return !gcs_.empty(); }

  void ResetRuntimeReferenceCount(const std::vector<std::string> &fetch_tensors,
                                  const std::string &fetched_var_name) {
    for (size_t i = 0; i < runtime_ref_cnts_.size(); ++i) {
      for (auto &pair : global_ref_cnts_[i]) {
        runtime_ref_cnts_[i][pair.first] = pair.second;
      }

      for (auto &fetch_name : fetch_tensors) {
        runtime_ref_cnts_[i].erase(fetch_name);
      }
      runtime_ref_cnts_[i].erase(fetched_var_name);
    }
  }

  BuildStrategy build_strategy_;
  std::vector<platform::Place> places_;
  std::vector<Scope *> local_scopes_;
  Scope *global_scope_;  // not owned
  std::unique_ptr<details::SSAGraphExecutor> executor_;

#if defined(PADDLE_WITH_CUDA) && !defined(_WIN32)
  std::unique_ptr<platform::NCCLContextMap> nccl_ctxs_;
#endif
  bool own_local_scope_;
  bool use_cuda_;
  bool use_all_reduce_;
  size_t nranks_;

  // global_ref_cnts_ is only initialized when ParallelExecutor constructs, and
  // then keeps unchanged
  // Before each iteration, runtime_ref_cnts_ is reset to global_ref_cnts_
  std::vector<details::ReferenceCountMap> global_ref_cnts_;
  std::vector<details::AtomicReferenceCountMap> runtime_ref_cnts_;
  details::GarbageCollectorMap gcs_;
};

ir::Graph *ParallelExecutorPrivate::PrepareGCAndRefCnts(
    ir::Graph *graph, size_t max_memory_size) {
  for (size_t i = 0; i < places_.size(); ++i) {
    auto &place = places_[i];
    if (gcs_.count(place) > 0) {
      continue;
    }
    std::unique_ptr<GarbageCollector> gc;
#ifdef PADDLE_WITH_CUDA
    if (platform::is_gpu_place(place)) {
      if (IsFastEagerDeletionModeEnabled()) {
        gc.reset(new UnsafeFastGPUGarbageCollector(
            boost::get<platform::CUDAPlace>(place), max_memory_size));
      } else {
        gc.reset(new StreamGarbageCollector(
            boost::get<platform::CUDAPlace>(place), max_memory_size));
      }
      VLOG(10) << "Created " << i << "-th GarbageCollector at " << place;
    } else {
#endif
      if (platform::is_cpu_place(place)) {
        gc.reset(new CPUGarbageCollector(boost::get<platform::CPUPlace>(place),
                                         max_memory_size));
        VLOG(10) << "Created GarbageCollector at " << place;
      } else {
        PADDLE_THROW("Unsupported place for garbage collection");
      }
#ifdef PADDLE_WITH_CUDA
    }
#endif

    gcs_.emplace(place, std::move(gc));
  }

  if (!gcs_.empty()) {
    std::vector<details::LastLiveOpsOfVars> last_live_ops_of_vars;

    auto ref_cnt_pass =
        ir::PassRegistry::Instance().Get("reference_count_pass");
    ref_cnt_pass->SetNotOwned(details::kGlobalReferenceCount,
                              &global_ref_cnts_);
    ref_cnt_pass->SetNotOwned(details::kLastLiveOpsOfVars,
                              &last_live_ops_of_vars);
    graph = ref_cnt_pass->Apply(graph);
    VLOG(10) << "ReferenceCountPass Applied";

    auto eager_deletion_pass =
        ir::PassRegistry::Instance().Get("eager_deletion_pass");
    eager_deletion_pass->SetNotOwned(details::kRuntimeReferenceCount,
                                     &runtime_ref_cnts_);
    eager_deletion_pass->SetNotOwned(details::kGarbageCollector, &gcs_);
    eager_deletion_pass->SetNotOwned(details::kLastLiveOpsOfVars,
                                     &last_live_ops_of_vars);
    eager_deletion_pass->SetNotOwned(details::kAllPlaces, &places_);
    graph = eager_deletion_pass->Apply(graph);
    VLOG(10) << "EagerDeletionPass Applied";
  }
  return graph;
}

std::vector<Scope *> &ParallelExecutor::GetLocalScopes() {
  return member_->local_scopes_;
}

ParallelExecutor::ParallelExecutor(const std::vector<platform::Place> &places,
                                   const std::vector<std::string> &bcast_vars,
                                   const std::string &loss_var_name,
                                   Scope *scope,
                                   const std::vector<Scope *> &local_scopes,
                                   const ExecutionStrategy &exec_strategy,
                                   const BuildStrategy &build_strategy,
                                   ir::Graph *graph)
    : member_(new ParallelExecutorPrivate(places)) {
  member_->global_scope_ = scope;
  member_->use_cuda_ = exec_strategy.use_cuda_;
  member_->build_strategy_ = build_strategy;
  member_->use_all_reduce_ =
      build_strategy.reduce_ == BuildStrategy::ReduceStrategy::kAllReduce;
  member_->nranks_ = build_strategy.num_trainers_ * places.size();
  if (!member_->use_all_reduce_) {
    PADDLE_ENFORCE(places.size() > 1,
                   "If you set build_strategy.reduce with 'Reduce',"
                   "the number of places must be greater than 1.");
  }

  // Step 1. Bcast the bcast_vars to devs.
  // Create local scopes
  if (local_scopes.empty()) {
    member_->own_local_scope_ = true;
    member_->local_scopes_.emplace_back(member_->global_scope_);
    for (size_t i = 1; i < member_->places_.size(); ++i) {
      member_->local_scopes_.emplace_back(&scope->NewScope());
    }
  } else {
    member_->own_local_scope_ = false;
    PADDLE_ENFORCE_EQ(member_->places_.size(), local_scopes.size());
    for (size_t i = 0; i < member_->places_.size(); ++i) {
      member_->local_scopes_.emplace_back(&local_scopes[i]->NewScope());
    }
  }

<<<<<<< HEAD
  std::vector<ir::Graph *> graphs;
  if (build_strategy.async_mode_) {
    PADDLE_ENFORCE(!member_->use_cuda_,
                   "gpu mode does not support async_mode_ now!");
    graphs.push_back(graph);
    for (int i = 1; i < places.size(); ++i) {
      auto *tmp_graph = new ir::Graph(graph->OriginProgram());
      async_graphs_.emplace_back(tmp_graph);
      graphs.push_back(tmp_graph);
    }
  }

  std::unique_ptr<ir::Graph> temp_owned_graph(graph);

=======
>>>>>>> 1096746c
  // FIXME(Yancey1989): parallel graph mode get better performance
  // in GPU allreduce distributed training. Need an elegant way to
  // choice the execution strategy.
  build_strategy.enable_parallel_graph_ =
      EnableParallelGraphExecution(*graph, exec_strategy, build_strategy);
  if (build_strategy.enable_parallel_graph_)
    VLOG(0) << "The Executor would execute the graph by ParallelGraph "
               "Execution which can get better performance,"
            << "you can force it off by env FLAGS_enable_parallel_graph=0";

  if (member_->use_cuda_) {
// Bcast Parameters to all GPUs
#if defined(PADDLE_WITH_CUDA) && !defined(_WIN32)
    ncclUniqueId *nccl_id = nullptr;
    // gen_nccl_id operator can broadcast the ncclUniqueId for nccl2 collective
    // distributed training
    auto *nccl_id_var = scope->FindVar(NCCL_ID_VARNAME);
    if (nccl_id_var != nullptr) {
      nccl_id = nccl_id_var->GetMutable<ncclUniqueId>();
    }
    if (build_strategy.enable_parallel_graph_ && member_->nranks_ > 1UL) {
      if (nccl_id == nullptr) {
        local_nccl_id_.reset(new ncclUniqueId());
        platform::dynload::ncclGetUniqueId(local_nccl_id_.get());
        nccl_id = local_nccl_id_.get();
      }
    }

    member_->nccl_ctxs_.reset(new platform::NCCLContextMap(
        member_->places_, nccl_id, build_strategy.num_trainers_,
        build_strategy.trainer_id_));

    // Initialize device context's nccl comm, will be used by normal
    // Operators like sync_batch_norm, and collective ops.
    // NOTE: more than one ParallelExecutor with same place, the nccl comm will
    // be rewrite and there will be some problem.
    // NOTE: NCCL group-calls and non-group-calls can not use the same
    // NCCL communicator, so for ParallelGraph and Multi-Process mode, re-use
    // same communicators.
    std::unique_ptr<platform::NCCLContextMap> dev_nccl_ctxs;
    if (nccl_id == nullptr) {
      dev_nccl_ctxs.reset(new platform::NCCLContextMap(member_->places_));
    }
    for (size_t dev_id = 0; dev_id < member_->places_.size(); ++dev_id) {
      platform::DeviceContextPool &pool =
          platform::DeviceContextPool::Instance();
      auto *dev_ctx = static_cast<platform::CUDADeviceContext *>(
          pool.Get(member_->places_[dev_id]));
      if (nccl_id != nullptr) {
        auto &nccl_ctx = member_->nccl_ctxs_->at(member_->places_[dev_id]);
        dev_ctx->set_nccl_comm(nccl_ctx.comm());
      } else {
        auto &nccl_ctx = dev_nccl_ctxs->at(member_->places_[dev_id]);
        dev_ctx->set_nccl_comm(nccl_ctx.comm());
      }
    }
#else
    PADDLE_THROW("Not compiled with CUDA");
#endif
  }
  // broadcast parameters from the 0th device to others:
  auto need_broadcast = [&]() -> bool {
    if (build_strategy.num_trainers_ > 1) {
      // 1. num_tariners would be grater than 1 for nccl distributed training.
      return true;
    } else if (member_->local_scopes_.size() != 1 && local_scopes.empty()) {
      // 2. Only one trainer process, but ParallelExecutor hold multiple
      // devices.
      return true;
    }
    return false;
  };

  if (need_broadcast()) {
    BCastParamsToDevices(bcast_vars, build_strategy.trainer_id_);
  }
  // Startup Program has been run. All local scopes has correct parameters.

  // Step 2. Convert main_program to SSA form and dependency graph. Also, insert
  // ncclOp
  std::vector<ir::Graph *> async_graphs(places.size());
#if defined(PADDLE_WITH_CUDA) && !defined(_WIN32)
<<<<<<< HEAD
  if (build_strategy.async_mode_) {
    VLOG(3) << "use local async mode";
    temp_owned_graph =
        build_strategy.Apply(std::move(temp_owned_graph), {member_->places_[0]},
                             loss_var_name, {member_->local_scopes_[0]}, 1,
                             member_->use_cuda_, member_->nccl_ctxs_.get());
    for (int i = 1; i < member_->places_.size(); ++i) {
      std::unique_ptr<ir::Graph> temp_graph(graphs[i]);
      temp_graph =
          build_strategy.Apply(std::move(temp_graph), {member_->places_[i]},
                               loss_var_name, {member_->local_scopes_[i]}, 1,
                               member_->use_cuda_, member_->nccl_ctxs_.get());
      async_graphs[i] = temp_graph.release();
    }
  } else {
    temp_owned_graph = build_strategy.Apply(
        std::move(temp_owned_graph), member_->places_, loss_var_name,
        member_->local_scopes_, member_->nranks_, member_->use_cuda_,
        member_->nccl_ctxs_.get());
  }
#else
  if (build_strategy.async_mode_) {
    VLOG(3) << "use local async mode";
    temp_owned_graph = build_strategy.Apply(
        std::move(temp_owned_graph), {member_->places_[0]}, loss_var_name,
        {member_->local_scopes_[0]}, 1, member_->use_cuda_);
    for (int i = 1; i < member_->places_.size(); ++i) {
      std::unique_ptr<ir::Graph> temp_graph(graphs[i]);
      temp_graph = build_strategy.Apply(
          std::move(temp_graph), {member_->places_[i]}, loss_var_name,
          {member_->local_scopes_[i]}, 1, member_->use_cuda_);
      async_graphs[i] = temp_graph.release();
    }
  } else {
    temp_owned_graph = build_strategy.Apply(
        std::move(temp_owned_graph), member_->places_, loss_var_name,
        member_->local_scopes_, member_->nranks_, member_->use_cuda_);
  }
=======
  graph = build_strategy.Apply(graph, member_->places_, loss_var_name,
                               member_->local_scopes_, member_->nranks_,
                               member_->use_cuda_, member_->nccl_ctxs_.get());
#else
  graph = build_strategy.Apply(graph, member_->places_, loss_var_name,
                               member_->local_scopes_, member_->nranks_,
                               member_->use_cuda_);
>>>>>>> 1096746c

#endif
  auto max_memory_size = GetEagerDeletionThreshold();
  VLOG(10) << "Eager Deletion Threshold "
           << static_cast<float>(max_memory_size) / (1 << 30);
  if (max_memory_size >= 0) {
    graph = member_->PrepareGCAndRefCnts(graph,
                                         static_cast<size_t>(max_memory_size));
  }

  async_graphs[0] = graph;

  // Step 3. Create vars in each scope. Passes may also create new vars.
  //         skip control vars and empty vars
  std::vector<details::VariableInfo> var_infos;
  for (auto &node : graph->Nodes()) {
    if (node->IsVar() && !node->IsCtrlVar() && node->Var()) {
      var_infos.emplace_back();
      var_infos.back().name_ = node->Var()->Name();
      var_infos.back().type_ = node->Var()->GetType();
      var_infos.back().persistable_ = node->Var()->Persistable();
    }
  }

  // If the loss_var_name is given, the number of graph should be only one.
  if (loss_var_name.size()) {
    size_t graph_num = ir::GraphNum(*graph);
    if (graph_num > 1) {
      LOG(WARNING)
          << "The number of graph should be only one, "
             "but the current graph has "
          << ir::GraphNum(*graph)
          << " sub_graphs. If you want to see the nodes of the "
             "sub_graphs, you should use 'FLAGS_print_sub_graph_dir' "
             "to specify the output dir. NOTES: if you not do training, "
             "please don't pass loss_var_name.";
    }
  }

  if (build_strategy.async_mode_) {
    VLOG(3) << "use AsyncSSAGraphExecutor";
    member_->executor_.reset(new details::AsyncSSAGraphExecutor(
        exec_strategy, member_->local_scopes_, member_->places_, async_graphs));
  } else if (build_strategy.enable_parallel_graph_) {
    VLOG(3) << "use ParallelSSAGraphExecutor";
#ifdef PADDLE_WITH_CUDA
    // TODO(Yancey1989): Remove passing in the main_program when
    // allreduce_seq_pass doesn't need it as the attr.
    member_->executor_.reset(new details::ParallelSSAGraphExecutor(
        exec_strategy, member_->local_scopes_, member_->places_, graph));
#else
    PADDLE_THROW(
        "Paddle should be compiled with CUDA for ParallelGraph Execution.");
#endif
  } else {
    if (exec_strategy.type_ == ExecutionStrategy::kDefault) {
      VLOG(3) << "use ThreadedSSAGraphExecutor";
      member_->executor_.reset(new details::ThreadedSSAGraphExecutor(
          exec_strategy, member_->local_scopes_, member_->places_, graph));
    } else {
      VLOG(3) << "use FastThreadedSSAGraphExecutor";
      member_->executor_.reset(new details::FastThreadedSSAGraphExecutor(
          exec_strategy, member_->local_scopes_, member_->places_, graph));
    }
  }

  VLOG(3) << "use ScopeBufferedSSAGraphExecutor";
  if (!build_strategy.async_mode_) {
    member_->executor_.reset(new details::ScopeBufferedSSAGraphExecutor(
        exec_strategy, member_->local_scopes_, std::move(var_infos),
        member_->places_, std::move(member_->executor_)));
  }
}

void ParallelExecutor::BCastParamsToDevices(
    const std::vector<std::string> &vars, int trainer_id) const {
  VLOG(3) << "BCastParamsToDevices";
  // the initializing bcast, all vars would be bcast from device(0).
  for (auto &var : vars) {
    framework::Variable *main_var = member_->local_scopes_[0]->FindVar(var);
    if (main_var == nullptr || !main_var->IsType<LoDTensor>()) {
      continue;
    }

    auto &main_tensor = main_var->Get<LoDTensor>();
    if (!main_tensor.IsInitialized()) {
      VLOG(3) << "one in var not inited, return!";
      continue;
    }
    auto &dims = main_tensor.dims();
    if (paddle::platform::is_gpu_place(main_tensor.place())) {
#if defined(PADDLE_WITH_CUDA) && !defined(_WIN32)
      std::vector<void *> buffers;
      buffers.reserve(member_->places_.size());
      size_t numel = main_tensor.numel();
      ncclDataType_t data_type = platform::ToNCCLDataType(main_tensor.type());
      for (size_t i = 0; i < member_->places_.size(); ++i) {
        auto place = member_->places_[i];
        void *buffer;

        if (i == 0 && trainer_id == 0) {
          buffer = const_cast<void *>(main_tensor.data<void>());
        } else {
          auto local_scope = member_->local_scopes_[i];
          auto *t = local_scope->Var(var)->GetMutable<LoDTensor>();
          t->Resize(dims);
          buffer = t->mutable_data(place, main_tensor.type());
        }
        buffers.push_back(buffer);
      }

      PADDLE_ENFORCE_EQ(member_->places_.size(), buffers.size(),
                        "variables' buffer size to bcast NOT equal to places");
      {
        platform::NCCLGroupGuard guard;
        for (size_t i = 0; i < member_->places_.size(); ++i) {
          auto &nccl_ctx = member_->nccl_ctxs_->at(member_->places_[i]);
          platform::dynload::ncclBcast(buffers[i], numel, data_type, 0,
                                       nccl_ctx.comm_, nccl_ctx.stream());
        }
        member_->nccl_ctxs_->WaitAll();
      }
#else
      PADDLE_THROW("Not compiled with CUDA");
#endif
    } else {
      platform::CPUPlace cpu;
      for (size_t i = 1; i < member_->places_.size(); ++i) {
        auto local_scope = member_->local_scopes_[i];
        auto *t = local_scope->Var(var)->GetMutable<LoDTensor>();

        auto copy_memory = [&] {
          t->Resize(dims);
          t->mutable_data(cpu, main_tensor.type());
          paddle::framework::TensorCopy(main_tensor, cpu, t);
        };

        auto share_memory = [&] { t->ShareDataWith(main_tensor); };

        // FIXME(zcd): LR_DECAY_COUNTER should not be shared. This is a hot fix.
        if (member_->build_strategy_.async_mode_) {
          share_memory();
        } else if (member_->use_all_reduce_ || member_->use_cuda_ ||
                   var == "@LR_DECAY_COUNTER@") {
          copy_memory();
        } else {
          share_memory();
        }
      }
    }
  }
}

void ParallelExecutor::Run(const std::vector<std::string> &fetch_tensors,
                           const std::string &fetched_var_name) {
#ifdef WITH_GPERFTOOLS
  if (gProfileStarted) {
    ProfilerFlush();
  }
#endif

  platform::RecordBlock b(0);
  if (member_->HasGarbageCollectors()) {
    member_->ResetRuntimeReferenceCount(fetch_tensors, fetched_var_name);
  }
  auto fetch_data = member_->executor_->Run(fetch_tensors);
  *member_->global_scope_->Var(fetched_var_name)->GetMutable<FeedFetchList>() =
      fetch_data;
}

void ParallelExecutor::FeedTensorsIntoLocalScopes(
    const std::vector<std::unordered_map<std::string, LoDTensor>> &tensors) {
  PADDLE_ENFORCE_EQ(member_->local_scopes_.size(), tensors.size());

  for (size_t i = 0; i < tensors.size(); ++i) {
    auto &map = tensors[i];
    auto *scope = member_->local_scopes_[i];
    for (auto &pair : map) {
      auto *trg = scope->Var(pair.first)->GetMutable<LoDTensor>();
      trg->ShareDataWith(pair.second);
      trg->set_lod(pair.second.lod());
    }
  }
}

void ParallelExecutor::FeedAndSplitTensorIntoLocalScopes(
    const std::unordered_map<std::string, LoDTensor> &tensors) {
  for (auto pair : tensors) {
    auto lod_tensors = pair.second.SplitLoDTensor(member_->places_);
    PADDLE_ENFORCE_EQ(
        member_->places_.size(), lod_tensors.size(),
        "The number of samples of current batch is less than the count of "
        "devices, currently, it is not allowed. (%d vs %d)",
        member_->places_.size(), lod_tensors.size());
    for (size_t j = 0; j < member_->places_.size(); ++j) {
      // TODO(panxy0718): Do I need to delete this var?
      auto t =
          member_->local_scopes_[j]->Var(pair.first)->GetMutable<LoDTensor>();
      t->ShareDataWith(lod_tensors[j]);
      t->set_lod(lod_tensors[j].lod());
    }
  }
}

ParallelExecutor::~ParallelExecutor() {
  for (auto &p : member_->places_) {
    platform::DeviceContextPool::Instance().Get(p)->Wait();
  }
  delete member_;
}

bool ParallelExecutor::EnableParallelGraphExecution(
    const ir::Graph &graph, const ExecutionStrategy &exec_strategy,
    const BuildStrategy &build_strategy) const {
  if (!FLAGS_enable_parallel_graph) return false;

  bool enable_parallel_graph = true;

  for (ir::Node *node : graph.Nodes()) {
    if (node->IsVar() && node->Var()) {
      // TODO(Yancey1989): support sparse update in ParallelGraph mode.
      if (node->Var()->GetType() == proto::VarType::SELECTED_ROWS) {
        enable_parallel_graph = false;
        break;
      }
    } else if (node->IsOp() && node->Op()) {
      // TODO(Yancey1989): support pserver mode
      if (node->Op()->Type() == "send" || node->Op()->Type() == "recv") {
        enable_parallel_graph = false;
        break;
      }
    }
  }

  if (!member_->use_all_reduce_ || !member_->use_cuda_)

    if (build_strategy.enable_sequential_execution_ ||
        exec_strategy.type_ == ExecutionStrategy::ExecutorType::kExperimental)
      enable_parallel_graph = false;
  return enable_parallel_graph;
}

}  // namespace framework
}  // namespace paddle

USE_PASS(reference_count_pass);
USE_PASS(eager_deletion_pass);<|MERGE_RESOLUTION|>--- conflicted
+++ resolved
@@ -219,7 +219,6 @@
     }
   }
 
-<<<<<<< HEAD
   std::vector<ir::Graph *> graphs;
   if (build_strategy.async_mode_) {
     PADDLE_ENFORCE(!member_->use_cuda_,
@@ -232,10 +231,6 @@
     }
   }
 
-  std::unique_ptr<ir::Graph> temp_owned_graph(graph);
-
-=======
->>>>>>> 1096746c
   // FIXME(Yancey1989): parallel graph mode get better performance
   // in GPU allreduce distributed training. Need an elegant way to
   // choice the execution strategy.
@@ -318,54 +313,40 @@
   // ncclOp
   std::vector<ir::Graph *> async_graphs(places.size());
 #if defined(PADDLE_WITH_CUDA) && !defined(_WIN32)
-<<<<<<< HEAD
   if (build_strategy.async_mode_) {
     VLOG(3) << "use local async mode";
-    temp_owned_graph =
-        build_strategy.Apply(std::move(temp_owned_graph), {member_->places_[0]},
-                             loss_var_name, {member_->local_scopes_[0]}, 1,
-                             member_->use_cuda_, member_->nccl_ctxs_.get());
+    graph = build_strategy.Apply(graph, {member_->places_[0]}, loss_var_name,
+                                 {member_->local_scopes_[0]}, 1,
+                                 member_->use_cuda_, member_->nccl_ctxs_.get());
     for (int i = 1; i < member_->places_.size(); ++i) {
-      std::unique_ptr<ir::Graph> temp_graph(graphs[i]);
-      temp_graph =
-          build_strategy.Apply(std::move(temp_graph), {member_->places_[i]},
-                               loss_var_name, {member_->local_scopes_[i]}, 1,
+      graphs[i] =
+          build_strategy.Apply(graphs[i], {member_->places_[i]}, loss_var_name,
+                               {member_->local_scopes_[i]}, 1,
                                member_->use_cuda_, member_->nccl_ctxs_.get());
-      async_graphs[i] = temp_graph.release();
+      async_graphs[i] = graphs[i];
     }
   } else {
-    temp_owned_graph = build_strategy.Apply(
-        std::move(temp_owned_graph), member_->places_, loss_var_name,
-        member_->local_scopes_, member_->nranks_, member_->use_cuda_,
-        member_->nccl_ctxs_.get());
+    graph = build_strategy.Apply(graph, member_->places_, loss_var_name,
+                                 member_->local_scopes_, member_->nranks_,
+                                 member_->use_cuda_, member_->nccl_ctxs_.get());
   }
 #else
   if (build_strategy.async_mode_) {
     VLOG(3) << "use local async mode";
-    temp_owned_graph = build_strategy.Apply(
-        std::move(temp_owned_graph), {member_->places_[0]}, loss_var_name,
-        {member_->local_scopes_[0]}, 1, member_->use_cuda_);
+    graph = build_strategy.Apply(graph, {member_->places_[0]}, loss_var_name,
+                                 {member_->local_scopes_[0]}, 1,
+                                 member_->use_cuda_);
     for (int i = 1; i < member_->places_.size(); ++i) {
-      std::unique_ptr<ir::Graph> temp_graph(graphs[i]);
-      temp_graph = build_strategy.Apply(
-          std::move(temp_graph), {member_->places_[i]}, loss_var_name,
+      graphs[i] = build_strategy.Apply(
+          graphs[i], {member_->places_[i]}, loss_var_name,
           {member_->local_scopes_[i]}, 1, member_->use_cuda_);
-      async_graphs[i] = temp_graph.release();
+      async_graphs[i] = graphs[i];
     }
   } else {
-    temp_owned_graph = build_strategy.Apply(
-        std::move(temp_owned_graph), member_->places_, loss_var_name,
-        member_->local_scopes_, member_->nranks_, member_->use_cuda_);
-  }
-=======
-  graph = build_strategy.Apply(graph, member_->places_, loss_var_name,
-                               member_->local_scopes_, member_->nranks_,
-                               member_->use_cuda_, member_->nccl_ctxs_.get());
-#else
-  graph = build_strategy.Apply(graph, member_->places_, loss_var_name,
-                               member_->local_scopes_, member_->nranks_,
-                               member_->use_cuda_);
->>>>>>> 1096746c
+    graph = build_strategy.Apply(graph, member_->places_, loss_var_name,
+                                 member_->local_scopes_, member_->nranks_,
+                                 member_->use_cuda_);
+  }
 
 #endif
   auto max_memory_size = GetEagerDeletionThreshold();
