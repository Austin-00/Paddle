--- conflicted
+++ resolved
@@ -146,18 +146,11 @@
     PADDLE_ENFORCE(dev_id < flags_.size(), "Invalid device id %s", dev_id);
     std::call_once(flags_[dev_id], [this, dev_id] {
       platform::SetDeviceId(dev_id);
-<<<<<<< HEAD
       allocators_[dev_id] = new BuddyAllocator(
           std::unique_ptr<detail::SystemAllocator>(
               new detail::GPUAllocator(dev_id)),
           platform::GpuMinChunkSize(), platform::GpuMaxChunkSize());
-=======
-      a_arr[i] = new BuddyAllocator(std::unique_ptr<detail::SystemAllocator>(
-                                        new detail::GPUAllocator(dev_id)),
-                                    platform::GpuMinChunkSize(),
-                                    platform::GpuMaxChunkSize());
-
->>>>>>> c64d9593
+
       VLOG(10) << "\n\nNOTE:\n"
                << "You can set GFlags environment variable "
                << "'FLAGS_fraction_of_gpu_memory_to_use' "
@@ -170,7 +163,6 @@
                << FLAGS_initial_gpu_memory_in_mb
                << ". Current 'FLAGS_reallocate_gpu_memory_in_mb' value is "
                << FLAGS_reallocate_gpu_memory_in_mb << "\n\n";
-<<<<<<< HEAD
     });
     return allocators_[dev_id];
   }
@@ -179,10 +171,6 @@
   std::vector<BuddyAllocator *> allocators_;
   std::vector<std::once_flag> flags_;
 };
-=======
-    }
-  });
->>>>>>> c64d9593
 
 BuddyAllocator *GetGPUBuddyAllocator(int gpu_id) {
   static GPUBuddyAllocatorList allocators;
