--- conflicted
+++ resolved
@@ -90,11 +90,7 @@
             std::vector<std::string>(
                 {f::GradVarName("out2_1"), f::GradVarName("out2_2")}));
 
-<<<<<<< HEAD
-  ASSERT_EQ(grad_test_op->outputs_.size(), 5UL);
-=======
   ASSERT_EQ(grad_test_op->outputs_.size(), 3UL);
->>>>>>> 36709d05
   EXPECT_EQ(grad_test_op->Output(f::GradVarName("In1")), f::GradVarName("in1"));
   EXPECT_EQ(grad_test_op->Outputs(f::GradVarName("In2_mult")),
             std::vector<std::string>({f::GradVarName("in2_1"),
@@ -129,11 +125,7 @@
   EXPECT_EQ(grad_test_op->Input(f::GradVarName("Out2")),
             f::GradVarName("out2"));
 
-<<<<<<< HEAD
-  ASSERT_EQ(grad_test_op->outputs_.size(), 5UL);
-=======
   ASSERT_EQ(grad_test_op->outputs_.size(), 3UL);
->>>>>>> 36709d05
   EXPECT_EQ(grad_test_op->Output(f::GradVarName("In1")), f::GradVarName("in1"));
   EXPECT_EQ(grad_test_op->Outputs(f::GradVarName("In2_mult")),
             std::vector<std::string>(
