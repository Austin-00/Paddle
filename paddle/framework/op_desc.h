/* Copyright (c) 2016 PaddlePaddle Authors. All Rights Reserve.

Licensed under the Apache License, Version 2.0 (the "License");
you may not use this file except in compliance with the License.
You may obtain a copy of the License at

http://www.apache.org/licenses/LICENSE-2.0

Unless required by applicable law or agreed to in writing, software
distributed under the License is distributed on an "AS IS" BASIS,
WITHOUT WARRANTIES OR CONDITIONS OF ANY KIND, either express or implied.
See the License for the specific language governing permissions and
limitations under the License. */

#pragma once

#include <unordered_map>
#include <vector>
#include "paddle/framework/attribute.h"
#include "paddle/framework/type_defs.h"
#include "paddle/framework/var_desc.h"

namespace paddle {
namespace framework {

class BlockDescBind;

class OpDescBind {
 public:
  OpDescBind() {}

  OpDescBind(const std::string &type, const VariableNameMap &inputs,
             const VariableNameMap &outputs, const AttributeMap &attrs);

  OpDesc *Proto();

  std::string Type() const { return op_desc_.type(); }

  void SetType(const std::string &type) { op_desc_.set_type(type); }

  const std::vector<std::string> &Input(const std::string &name) const;

  std::vector<std::string> InputArgumentNames() const;

  void SetInput(const std::string &param_name,
                const std::vector<std::string> &args);

  const std::vector<std::string> &Output(const std::string &name) const;

  std::vector<std::string> OutputArgumentNames() const;

  void SetOutput(const std::string &param_name,
                 const std::vector<std::string> &args);

  bool HasAttr(const std::string &name) const {
    return attrs_.find(name) != attrs_.end();
  }

  AttrType GetAttrType(const std::string &name) const;

  std::vector<std::string> AttrNames() const;

  void SetAttr(const std::string &name, const Attribute &v);

  void SetBlockAttr(const std::string &name, BlockDescBind &block);

  Attribute GetAttr(const std::string &name) const;

  int GetBlockAttr(const std::string &name) const;

  void Rename(const std::string &old_name, const std::string &new_name);

  // Only be used in C++
  const AttributeMap &GetAttrMap() const;

  // Only be used in C++
  void SetAttrMap(const AttributeMap &attr_map);

  std::vector<std::string> InputNames() const { return MapKeys(inputs_); }
  std::vector<std::string> OutputNames() const { return MapKeys(outputs_); }

  void SetInputMap(const VariableNameMap &input) {
    this->inputs_ = input;
    this->need_update_ = true;
  }

  void SetOutputMap(const VariableNameMap &output) {
    this->outputs_ = output;
    this->need_update_ = true;
  }

  const VariableNameMap &Inputs() const { return inputs_; }

  const VariableNameMap &Outputs() const { return outputs_; }

  AttributeMap *MutableAttrMap() {
    this->need_update_ = true;
    return &this->attrs_;
  }

  void CheckAttrs();

  void InferShape(const BlockDescBind &block) const;

<<<<<<< HEAD
  void InferVarType(BlockDescBind *block) const;
=======
  void Flush();
>>>>>>> 5d9ce046

 private:
  template <typename MapType>
  static std::vector<typename MapType::key_type> MapKeys(const MapType &map) {
    std::vector<typename MapType::key_type> ret_val;
    ret_val.reserve(map.size());
    std::transform(
        map.begin(), map.end(), std::back_inserter(ret_val),
        [](const typename MapType::value_type &pair) { return pair.first; });
    return ret_val;
  }

  OpDesc op_desc_;
  VariableNameMap inputs_;
  VariableNameMap outputs_;
  AttributeMap attrs_;

  // need_update_ indicate there some local changes not be synchronized. If
  // local changes should be synchronized, need_update_ should be set to true.
  bool need_update_{false};
};
}  // namespace framework
}  // namespace paddle<|MERGE_RESOLUTION|>--- conflicted
+++ resolved
@@ -102,11 +102,9 @@
 
   void InferShape(const BlockDescBind &block) const;
 
-<<<<<<< HEAD
   void InferVarType(BlockDescBind *block) const;
-=======
+
   void Flush();
->>>>>>> 5d9ce046
 
  private:
   template <typename MapType>
