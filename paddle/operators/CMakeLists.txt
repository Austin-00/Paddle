--- conflicted
+++ resolved
@@ -57,18 +57,8 @@
 
 op_library(sgd_op SRCS sgd_op.cc sgd_op.cu)
 
-<<<<<<< HEAD
-op_library(recurrent_op SRCS recurrent_op.cc DEPS op_desc tensor op_registry operator net)
-cc_test(recurrent_op_test SRCS recurrent_op_test.cc DEPS recurrent_op gtest mul_op add_op)
-=======
 op_library(fc_op
     SRCS fc_op.cc
     DEPS mul_op rowwise_add_op sigmoid_op softmax_op net)
-
-op_library(recurrent_network_op
-    SRCS recurrent_network_op.cc
-    DEPS op_desc tensor net)
-cc_test(recurrent_network_op_test
-    SRCS recurrent_network_op_test.cc
-    DEPS recurrent_network_op mul_op add_op)
->>>>>>> bfaea910
+op_library(recurrent_op SRCS recurrent_op.cc DEPS op_desc tensor op_registry operator net)
+cc_test(recurrent_op_test SRCS recurrent_op_test.cc DEPS recurrent_op gtest mul_op add_op)