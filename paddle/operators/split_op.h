--- conflicted
+++ resolved
@@ -22,11 +22,7 @@
 namespace operators {
 
 template <typename Place, typename T>
-<<<<<<< HEAD
-class SplitKernel : public framework::OpKernel<T> {
-=======
-class SplitOpKernel : public framework::OpKernel {
->>>>>>> ecef2e6b
+class SplitOpKernel : public framework::OpKernel<T> {
  public:
   void Compute(const framework::ExecutionContext& ctx) const override {
     auto* in = ctx.Input<framework::Tensor>("X");
