#   Copyright (c) 2018 PaddlePaddle Authors. All Rights Reserve.
#
# Licensed under the Apache License, Version 2.0 (the "License");
# you may not use this file except in compliance with the License.
# You may obtain a copy of the License at
#
#     http://www.apache.org/licenses/LICENSE-2.0
#
# Unless required by applicable law or agreed to in writing, software
# distributed under the License is distributed on an "AS IS" BASIS,
# WITHOUT WARRANTIES OR CONDITIONS OF ANY KIND, either express or implied.
# See the License for the specific language governing permissions and
# limitations under the License.

<<<<<<< HEAD
from . import decoder
from .decoder import *
=======
import decoder
from decoder import *
import memory_usage_calc
from memory_usage_calc import *
>>>>>>> 445ca3db

__all__ = decoder.__all__ + memory_usage_calc.__all__<|MERGE_RESOLUTION|>--- conflicted
+++ resolved
@@ -12,14 +12,9 @@
 # See the License for the specific language governing permissions and
 # limitations under the License.
 
-<<<<<<< HEAD
 from . import decoder
 from .decoder import *
-=======
-import decoder
-from decoder import *
-import memory_usage_calc
-from memory_usage_calc import *
->>>>>>> 445ca3db
+from . import memory_usage_calc
+from .memory_usage_calc import *
 
 __all__ = decoder.__all__ + memory_usage_calc.__all__