#   Copyright (c) 2018 PaddlePaddle Authors. All Rights Reserved.
#
# Licensed under the Apache License, Version 2.0 (the "License");
# you may not use this file except in compliance with the License.
# You may obtain a copy of the License at
#
#     http://www.apache.org/licenses/LICENSE-2.0
#
# Unless required by applicable law or agreed to in writing, software
# distributed under the License is distributed on an "AS IS" BASIS,
# WITHOUT WARRANTIES OR CONDITIONS OF ANY KIND, either express or implied.
# See the License for the specific language governing permissions and
# limitations under the License.

import core
import multiprocessing
import framework
import executor
import warnings
import sys

__all__ = ['ParallelExecutor', 'ExecutionStrategy', 'BuildStrategy']

ExecutionStrategy = core.ParallelExecutor.ExecutionStrategy
BuildStrategy = core.ParallelExecutor.BuildStrategy


class ParallelExecutor(object):
    def __init__(self,
                 use_cuda,
                 loss_name=None,
                 main_program=None,
                 share_vars_from=None,
<<<<<<< HEAD
                 exec_strategy=None,
                 build_strategy=None,
                 **kwargs):
=======
                 use_default_grad_scale=True,
                 balance_parameter_opt_between_cards=False,
                 num_trainers=1,
                 trainer_id=0):
>>>>>>> 0acc93ca
        """
        ParallelExecutor can run program in parallel.

        Args:
            use_cuda(bool): Whether to use CUDA or not.
            loss_name(str, default None): The loss name must set in training.
            main_program(Program, default None): The program that need to run,
                if not provided, then default_main_program will be used.
            share_vars_from(ParallelExecutor, default None): If provied,
                it will share variables from the specified ParallelExecutor.
            use_default_grad_scale(bool, default True): If set True, a default
                scale value equal to `1./device_count` would be multiplied to
                gradients of each device and scaled gradients would be
                aggregated. Otherwise, a customized scale value should be fed
                to the network.
            balance_parameter_opt_between_cards(bool, default True): Whether
                updating different gradients on different cards. Currently, it
                is not recommended.
            num_trainers(int, default 1): If greater than 1, NCCL will be
                initialized with multpile rank of nodes, each node should have
                same number of GPUs. Distributed training will be enabled then.
            trainer_id(int, default 0): Must use together with num_trainers.
                trainer_id is the "rank" of current node starts from 0.

        Returns:
            A ParallelExecutor object.

        Raises:
            TypeError: If share_vars_from is provided, but not ParallelExecutor
                object.

        Examples:
            .. code-block:: python

              train_exe = fluid.ParallelExecutor(
                  use_cuda=True, loss_name=loss.name)
              test_exe = fluid.ParallelExecutor(
                  use_cuda=True,
                  main_program=test_program,
                  share_vars_from=train_exe)

              train_loss, = train_exe.run([loss.name], feed=feed_dict)
              test_loss, = test_exe.run([loss.name], feed=feed_dict)
        """
        if len(kwargs) != 0:
            err_msg = ""
            for key in kwargs:
                if key in dir(ExecutionStrategy):
                    err_msg += \
                        "Setting {0} by constructor is deprecated. Use " \
                        "strategy=ExecutionStrategy(); strategy.{0}=xxx; " \
                        "pe=ParallelExecutor(exec_strategy=strategy) " \
                        "instead.\n ".format(key)
                elif key in dir(BuildStrategy):
                    err_msg += \
                        "Setting {0} by constructor is deprecated. Use " \
                        "strategy=BuildStrategy(); See help(" \
                        "paddle.fluid.ParallelExecutor.BuildStrategy) \n".format(
                            key)
                else:
                    err_msg += "Setting {0} by constructor is deprecated. Use strategy.\n".format(
                        key)
            raise ValueError(err_msg)

        self._places = []
        self._act_places = []
        if use_cuda:
            for i in xrange(core.get_cuda_device_count()):
                p = core.Place()
                self._act_places.append(core.CUDAPlace(i))
                p.set_place(self._act_places[-1])
                self._places.append(p)
        else:
            for i in xrange(multiprocessing.cpu_count()):
                p = core.Place()
                self._act_places.append(core.CPUPlace())
                p.set_place(self._act_places[-1])
                self._places.append(p)
        assert self._places, "no place for execution"

        if exec_strategy is None:
            exec_strategy = ExecutionStrategy()
            if use_cuda:
                exec_strategy.use_event = True
            else:
                exec_strategy.use_event = False

        if exec_strategy.num_threads == 0:
            if use_cuda:
                # Experiments on se-resnext shows that too many threads hurt
                # performance. Worth tunning for other models in the future.
                exec_strategy.num_threads = len(self._places) * 2
            else:
                exec_strategy.num_threads = min(
                    len(self._places) * 2, multiprocessing.cpu_count())

        if build_strategy is None:
            build_strategy = BuildStrategy()

        main = main_program
        main = main if main else framework.default_main_program()
        scope = executor.global_scope()

        if share_vars_from and not isinstance(share_vars_from,
                                              ParallelExecutor):
            raise TypeError("share_vars_from must be ParallelExecutor.")
        local_scopes = share_vars_from.executor.local_scopes(
        ) if share_vars_from else []

        self.persistable_vars = [
            v.name
            for v in filter(
                lambda var: var.persistable and var.type != core.VarDesc.VarType.RAW,
                main.list_vars())
        ]

        self.executor = core.ParallelExecutor(
            self._places,
            set([
                p.name for p in main.global_block().iter_parameters()
                if not p.stop_gradient
            ]),
<<<<<<< HEAD
            set(self.persistable_vars), main.desc, loss_name if loss_name else
            '', scope, local_scopes, exec_strategy, build_strategy)

=======
            set(self.persistable_vars),
            main.desc,
            loss_name if loss_name else '',
            scope,
            local_scopes,
            allow_op_delay,
            use_default_grad_scale,
            balance_parameter_opt_between_cards,
            num_trainers,
            trainer_id)
>>>>>>> 0acc93ca
        self.scope = scope

    def run(self, fetch_list, feed=None, feed_dict=None):
        """
        Run a parallel executor with fetch_list.

        The feed parameter can be a dict or a list. If feed is a dict, the
        feed data will be split into multiple devices. If feed is a list, we
        assume the data has been splitted into multiple devices, the each
        element in the list will be copied to each device directly.

        For example, if the feed is a dict:
        >>> exe = ParallelExecutor()
        >>> # the image will be splitted into devices. If there is two devices
        >>> # each device will process an image with shape (24, 1, 28, 28)
        >>> exe.run(feed={'image': numpy.random.random(size=(48, 1, 28, 28))})

        For example, if the feed is a list:
        >>> exe = ParallelExecutor()
        >>> # each device will process each element in the list.
        >>> # the 1st device will process an image with shape (48, 1, 28, 28)
        >>> # the 2nd device will process an image with shape (32, 1, 28, 28)
        >>> #
        >>> # you can use exe.device_count to get the device number.
        >>> exe.run(feed=[{"image": numpy.random.random(size=(48, 1, 28, 28))},
        >>>               {"image": numpy.random.random(size=(32, 1, 28, 28))},
        >>>              ])


        Args:
            fetch_list(list): The fetched variable names
            feed(list|dict|None): The feed variables. If the feed is a dict,
                tensors in that dict will be splitted into each devices. If
                the feed is a list, each element of the list will be copied
                to each device.
            feed_dict: Alias for feed parameter, for backward compatibility.
                This parameter is deprecated.

        Returns: fetched result list.

        """
        if feed is None and feed_dict is not None:
            feed = feed_dict
            print >> sys.stderr, "`feed_dict` is deprecated. Please use `feed=`"

        if isinstance(feed, dict):
            feed_tensor_dict = dict()
            for feed_name in feed:
                feed_tensor = feed[feed_name]
                if not isinstance(feed_tensor, core.LoDTensor):
                    feed_tensor = core.LoDTensor()
                    # always set to CPU place, since the tensor need to be splitted
                    # it is fast in CPU
                    feed_tensor.set(feed[feed_name], core.CPUPlace())
                feed_tensor_dict[feed_name] = feed_tensor

            self.executor.feed_and_split_tensor_into_local_scopes(
                feed_tensor_dict)
        elif isinstance(feed, list) or isinstance(feed, tuple):
            if len(feed) != len(self._act_places):
                raise ValueError(
                    "Feed a list of tensor, the list should be the same size as places"
                )

            res = list()

            for i, each in enumerate(feed):
                if not isinstance(each, dict):
                    raise TypeError(
                        "Each element of feed list should be a dict")
                res_dict = dict()
                for feed_name in each:
                    tensor = each[feed_name]
                    if not isinstance(tensor, core.LoDTensor):
                        tmp = core.LoDTensor()
                        tmp.set(tensor, self._act_places[i])
                        tensor = tmp
                    res_dict[feed_name] = tensor
                res.append(res_dict)
            self.executor.feed_tensors_into_local_scopes(res)

        fetch_var_name = '@FETCHED_VAR_NAME@'
        self.executor.run(fetch_list, fetch_var_name)
        arr = self.scope.find_var(fetch_var_name).get_lod_tensor_array()
        return [arr[i] for i in range(len(arr))]

    def bcast_params(self):
        self.executor.bcast_params(set(self.persistable_vars))

    @property
    def device_count(self):
        return len(self._act_places)<|MERGE_RESOLUTION|>--- conflicted
+++ resolved
@@ -31,16 +31,11 @@
                  loss_name=None,
                  main_program=None,
                  share_vars_from=None,
-<<<<<<< HEAD
                  exec_strategy=None,
                  build_strategy=None,
+                 num_trainers=1,
+                 trainer_id=0,
                  **kwargs):
-=======
-                 use_default_grad_scale=True,
-                 balance_parameter_opt_between_cards=False,
-                 num_trainers=1,
-                 trainer_id=0):
->>>>>>> 0acc93ca
         """
         ParallelExecutor can run program in parallel.
 
@@ -51,14 +46,6 @@
                 if not provided, then default_main_program will be used.
             share_vars_from(ParallelExecutor, default None): If provied,
                 it will share variables from the specified ParallelExecutor.
-            use_default_grad_scale(bool, default True): If set True, a default
-                scale value equal to `1./device_count` would be multiplied to
-                gradients of each device and scaled gradients would be
-                aggregated. Otherwise, a customized scale value should be fed
-                to the network.
-            balance_parameter_opt_between_cards(bool, default True): Whether
-                updating different gradients on different cards. Currently, it
-                is not recommended.
             num_trainers(int, default 1): If greater than 1, NCCL will be
                 initialized with multpile rank of nodes, each node should have
                 same number of GPUs. Distributed training will be enabled then.
@@ -163,22 +150,9 @@
                 p.name for p in main.global_block().iter_parameters()
                 if not p.stop_gradient
             ]),
-<<<<<<< HEAD
-            set(self.persistable_vars), main.desc, loss_name if loss_name else
-            '', scope, local_scopes, exec_strategy, build_strategy)
-
-=======
-            set(self.persistable_vars),
-            main.desc,
-            loss_name if loss_name else '',
-            scope,
-            local_scopes,
-            allow_op_delay,
-            use_default_grad_scale,
-            balance_parameter_opt_between_cards,
-            num_trainers,
-            trainer_id)
->>>>>>> 0acc93ca
+            set(self.persistable_vars), main.desc, loss_name
+            if loss_name else '', scope, local_scopes, exec_strategy,
+            build_strategy, num_trainers, trainer_id)
         self.scope = scope
 
     def run(self, fetch_list, feed=None, feed_dict=None):
