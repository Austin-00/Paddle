#   Copyright (c) 2018 PaddlePaddle Authors. All Rights Reserved.
#
# Licensed under the Apache License, Version 2.0 (the "License");
# you may not use this file except in compliance with the License.
# You may obtain a copy of the License at
#
#     http://www.apache.org/licenses/LICENSE-2.0
#
# Unless required by applicable law or agreed to in writing, software
# distributed under the License is distributed on an "AS IS" BASIS,
# WITHOUT WARRANTIES OR CONDITIONS OF ANY KIND, either express or implied.
# See the License for the specific language governing permissions and
# limitations under the License.

import unittest
import numpy as np
from op_test import OpTest


class TestSequenceExpand(OpTest):
    def set_data(self):
        x = [i / 10.0 for i in range(3)]
        y = [i / 10.0 for i in range(8)]
        x_data = np.array(x).reshape(3, 1).astype('float32')
        y_data = np.array(y).reshape(8, 1).astype('float32')
        print(x_data)
        print(y_data)
        # x_data = np.random.uniform(0.1, 1, [3, 1]).astype('float32')
        # y_data = np.random.uniform(0.1, 1, [8, 1]).astype('float32')
        y_lod = [[0, 1, 4, 8]]
        self.inputs = {'X': x_data, 'Y': (y_data, y_lod)}

    def compute(self):
        x = self.inputs['X']
        x_data, x_lod = x if type(x) == tuple else (x, None)
        y_data, y_lod = self.inputs['Y']

        if hasattr(self, 'attrs'):
            ref_level = self.attrs['ref_level']
        else:
            ref_level = len(y_lod) - 1

        out = np.zeros(shape=((0, ) + x_data.shape[1:]), dtype=x_data.dtype)

        if x_lod is None:
            x_idx = [i for i in xrange(x_data.shape[0] + 1)]
        else:
            x_idx = x_lod[0]
            out_lod = [[0]]

        for i in xrange(1, len(y_lod[ref_level])):
            repeat_num = y_lod[ref_level][i] - y_lod[ref_level][i - 1]
            x_len = x_idx[i] - x_idx[i - 1]
            if repeat_num > 0:
                x_sub = x_data[x_idx[i - 1]:x_idx[i], :]
                x_sub = np.repeat(x_sub, repeat_num, axis=0)
                out = np.vstack((out, x_sub))
                if x_lod is not None:
                    for j in xrange(repeat_num):
                        out_lod[0].append(out_lod[0][-1] + x_len)

        if x_lod is None:
            self.outputs = {'Out': out}
        else:
            self.outputs = {'Out': (out, out_lod)}

    def setUp(self):
        self.op_type = 'sequence_expand'
        self.set_data()
        self.compute()

    def test_check_output(self):
        self.check_output()

    def test_check_grad(self):
        self.check_grad(["X"], "Out")

<<<<<<< HEAD
    # class TestSequenceExpandCase1(TestSequenceExpand):
    #     def set_data(self):
    #         x_data = np.random.uniform(0.1, 1, [5, 1]).astype('float32')
    #         x_lod = [[0, 2, 5]]
    #         y_data = np.random.uniform(0.1, 1, [13, 1]).astype('float32')
    #         y_lod = [[0, 2, 5], [0, 2, 4, 7, 10, 13]]
    #         self.inputs = {'X': (x_data, x_lod), 'Y': (y_data, y_lod)}

    # class TestSequenceExpandCase2(TestSequenceExpand):
    #     def set_data(self):
    #         x_data = np.random.uniform(0.1, 1, [1, 2, 2]).astype('float32')
    #         x_lod = [[0, 1]]
    #         y_data = np.random.uniform(0.1, 1, [2, 2, 2]).astype('float32')
    #         y_lod = [[0, 2]]
    #         self.inputs = {'X': (x_data, x_lod), 'Y': (y_data, y_lod)}

    # class TestSequenceExpandCase3(TestSequenceExpand):
    #     def set_data(self):
    #         x_data = np.random.uniform(0.1, 1, [4, 1]).astype('float32')
    #         x_lod = [[0, 1, 2, 3, 4]]
    #         y_data = np.random.uniform(0.1, 1, [6, 1]).astype('float32')
    #         y_lod = [[0, 2, 4, 4, 6]]
    #         self.inputs = {'X': (x_data, x_lod), 'Y': (y_data, y_lod)}

    # class TestSequenceExpandCase4(TestSequenceExpand):
    #     def set_data(self):
    #         x_data = np.array(
    #             [0.1, 0.3, 0.2, 0.15, 0.25, 0.2, 0.15, 0.25, 0.1, 0.3]).reshape(
    #                 [2, 5]).astype('float32')
    #         x_lod = [[
    #             0,
    #             1,
    #             2,
    #         ]]
    #         y_data = np.random.uniform(0.1, 1, [2, 1]).astype('float32')
    #         y_lod = [[0, 1, 2], [0, 1, 2]]
    #         self.inputs = {'X': (x_data, x_lod), 'Y': (y_data, y_lod)}
=======

class TestSequenceExpandCase1(TestSequenceExpand):
    def set_data(self):
        x_data = np.random.uniform(0.1, 1, [5, 1]).astype('float32')
        x_lod = [[0, 2, 5]]
        y_data = np.random.uniform(0.1, 1, [13, 1]).astype('float32')
        y_lod = [[0, 2, 5], [0, 2, 4, 7, 10, 13]]
        self.inputs = {'X': x_data, 'Y': (y_data, y_lod)}
        self.attrs = {'ref_level': 0}


class TestSequenceExpandCase2(TestSequenceExpand):
    def set_data(self):
        x_data = np.random.uniform(0.1, 1, [1, 2, 2]).astype('float32')
        x_lod = [[0, 1]]
        y_data = np.random.uniform(0.1, 1, [2, 2, 2]).astype('float32')
        y_lod = [[0, 2], [0, 2]]
        self.inputs = {'X': (x_data, x_lod), 'Y': (y_data, y_lod)}
        self.attrs = {'ref_level': 0}


class TestSequenceExpandCase3(TestSequenceExpand):
    def set_data(self):
        x_data = np.random.uniform(0.1, 1, [4, 1]).astype('float32')
        x_lod = [[0, 1, 2, 3, 4]]
        y_data = np.random.uniform(0.1, 1, [6, 1]).astype('float32')
        y_lod = [[0, 2, 4, 4, 6]]
        self.inputs = {'X': (x_data, x_lod), 'Y': (y_data, y_lod)}


class TestSequenceExpandCase4(TestSequenceExpand):
    def set_data(self):
        data = [0.1, 0.3, 0.2, 0.15, 0.25, 0.2, 0.15, 0.25, 0.1, 0.3]
        x_data = np.array(data).reshape([5, 2]).astype('float32')
        x_lod = [[0, 2, 5]]
        y_data = np.random.uniform(0.1, 1, [2, 1]).astype('float32')
        y_lod = [[0, 1, 2], [0, 1, 2]]
        self.inputs = {'X': (x_data, x_lod), 'Y': (y_data, y_lod)}
>>>>>>> 123cf165


if __name__ == '__main__':
    unittest.main()<|MERGE_RESOLUTION|>--- conflicted
+++ resolved
@@ -75,45 +75,6 @@
     def test_check_grad(self):
         self.check_grad(["X"], "Out")
 
-<<<<<<< HEAD
-    # class TestSequenceExpandCase1(TestSequenceExpand):
-    #     def set_data(self):
-    #         x_data = np.random.uniform(0.1, 1, [5, 1]).astype('float32')
-    #         x_lod = [[0, 2, 5]]
-    #         y_data = np.random.uniform(0.1, 1, [13, 1]).astype('float32')
-    #         y_lod = [[0, 2, 5], [0, 2, 4, 7, 10, 13]]
-    #         self.inputs = {'X': (x_data, x_lod), 'Y': (y_data, y_lod)}
-
-    # class TestSequenceExpandCase2(TestSequenceExpand):
-    #     def set_data(self):
-    #         x_data = np.random.uniform(0.1, 1, [1, 2, 2]).astype('float32')
-    #         x_lod = [[0, 1]]
-    #         y_data = np.random.uniform(0.1, 1, [2, 2, 2]).astype('float32')
-    #         y_lod = [[0, 2]]
-    #         self.inputs = {'X': (x_data, x_lod), 'Y': (y_data, y_lod)}
-
-    # class TestSequenceExpandCase3(TestSequenceExpand):
-    #     def set_data(self):
-    #         x_data = np.random.uniform(0.1, 1, [4, 1]).astype('float32')
-    #         x_lod = [[0, 1, 2, 3, 4]]
-    #         y_data = np.random.uniform(0.1, 1, [6, 1]).astype('float32')
-    #         y_lod = [[0, 2, 4, 4, 6]]
-    #         self.inputs = {'X': (x_data, x_lod), 'Y': (y_data, y_lod)}
-
-    # class TestSequenceExpandCase4(TestSequenceExpand):
-    #     def set_data(self):
-    #         x_data = np.array(
-    #             [0.1, 0.3, 0.2, 0.15, 0.25, 0.2, 0.15, 0.25, 0.1, 0.3]).reshape(
-    #                 [2, 5]).astype('float32')
-    #         x_lod = [[
-    #             0,
-    #             1,
-    #             2,
-    #         ]]
-    #         y_data = np.random.uniform(0.1, 1, [2, 1]).astype('float32')
-    #         y_lod = [[0, 1, 2], [0, 1, 2]]
-    #         self.inputs = {'X': (x_data, x_lod), 'Y': (y_data, y_lod)}
-=======
 
 class TestSequenceExpandCase1(TestSequenceExpand):
     def set_data(self):
@@ -152,7 +113,6 @@
         y_data = np.random.uniform(0.1, 1, [2, 1]).astype('float32')
         y_lod = [[0, 1, 2], [0, 1, 2]]
         self.inputs = {'X': (x_data, x_lod), 'Y': (y_data, y_lod)}
->>>>>>> 123cf165
 
 
 if __name__ == '__main__':
